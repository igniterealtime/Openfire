--- conflicted
+++ resolved
@@ -2080,10 +2080,6 @@
 setup.index.unable_locate_dir=Не удалось найти действительный каталог conf. Пожалуйста, обратитесь к документации по установке, чтобы установить каталог conf.
 setup.index.not_permission=Программа установки смогла найти ваш каталог conf, но на нем не было разрешения на чтение. Пожалуйста, измените права доступа к каталогу.
 setup.index.not_write_permission=Программа установки смогла найти ваш каталог conf, но на нем не было разрешения на запись. Пожалуйста, измените права доступа к каталогу.
-<<<<<<< HEAD
-=======
-setup.index.translator-invitation=Предпочитаемый вами язык отсутствует в списке или перевод на него неполный? Вы можете легко помочь улучшить переводы, доступные в Openfire! Чтобы начать, посетите нашу <a target="_blank" href="https://explore.transifex.com/igniterealtime/">страницу проекта Transifex</a>!
->>>>>>> cde82046
 
 # Setup pause Page
 
