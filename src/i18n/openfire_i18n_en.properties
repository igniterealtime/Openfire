# $RCSfile$
# $Revision: 3148 $
# $Date: 2005-12-01 14:50:45 -0300 (Thu, 01 Dec 2005) $

##
## Openfire Resource Bundle
##
## Additional locales can be specified by creating a new resource file in this
## directory using the following conventions:
##
##   openfire_i18n "_" language "_" country ".properties"
##   openfire_i18n "_" language ".properties"
##
## e.g.
##    openfire_i18n_en.propertis       <- English resources
##    openfire_i18n_en_US.properties   <- American US resources
##    openfire_i18n_de.properties      <- German resources
##    openfire_i18n_ja.properties      <- Japanese resources
##
## Please note that the two digit language code should be lower case, and the
## two digit country code should be in uppercase. Often, it is not necessary to
## specify the country code.
##
## A full list of language codes can be found at
## http://www-old.ics.uci.edu/pub/ietf/http/related/iso639.txt
## and a full list of country codes can be found at
## http://www.chemie.fu-berlin.de/diverse/doc/ISO_3166.html
##
## In property strings that are parameterized, single quotes can be used to
## quote the "{" (curly brace) if necessary. A real single quote is represented by ''.
##
## REVISION HISTORY (by Openfire version):
##
## 3.1.0
##      Added section: 'server.db_stats.*'
##      Added key: 'group.summary.search'
##      Updated key: 'group.summary.no_groups'
##      Added key: 'setup.sidebar.profile'
##      Added key: 'user.read_only'
##      Updated key: 'user.properties.info'
##      Added key: 'session.details.priority'
##      Added section: 'setup.ldap.*'
##      Added section: 'setup.profile.*'
##      Added key: 'muc.service-name'
##      Updated section: 'group.edit.*'
##      Updated key: 'group.create.form' (note, old translations left in place and need updates)
##      Deleted keys from: 'group.create.*'
##      Added key: 'setup.admin.settings.ldap.info'
##      Added key: 'setup.admin.settings.add.administrator'
##      Added key: 'setup.admin.settings.administrator'
##      Added key: 'setup.admin.settings.remove'
##      Added key: 'plugin.available.no.plugin'
##      Updated key: 'plugin.available.list'
##      Added key: 'plugin.enterprise.download.error'
##      Added key: 'plugin.enterprise.dont.show'
##      Added key: 'plugin.enterprise.installing'
##      Added key: 'plugin.enterprise.installed'
##
## 3.1.1
##      Added key: 'global.second'
##      Added key: 'global.minute'
##      Added key: 'global.less-minute'
##      Added key: 'global.hour'
##      Added key: 'global.hours'
##      Added key: 'global.day'
##      Added key: 'global.days'
##      Added key: 'global.test'
##      Added key: 'global.click_test'
##      Added key: 'user.summary.last-logout'
##      Added key: 'setup.admin.settings.test.title-desc'
##      Added key: 'setup.admin.settings.test.status-success'
##      Added key: 'setup.admin.settings.test.status-success.detail'
##      Added key: 'setup.admin.settings.test.status-error'
##      Added key: 'setup.admin.settings.test.error-user'
##      Added key: 'setup.admin.settings.test.error-password'
##      Added key: 'setup.admin.settings.username-error'
##      Added key: 'setup.ldap.user.vcard.personal'
##      Added key: 'setup.ldap.user.vcard.test.description'
##      Added key: 'setup.ldap.user.vcard.test.random'
##      Added key: 'setup.ldap.user.test.users-not-found'
##      Added key: 'setup.ldap.test.error-loading-sample'
##      Added key: 'setup.ldap.test.internal-server-error'
##      Added key: 'setup.ldap.group.test.description'
##      Added key: 'setup.ldap.group.test.label-description'
##      Added key: 'setup.ldap.group.test.label-members'
##      Added key: 'setup.ldap.group.test.group-not-found'
##      Added key: 'group.read_only'
##      Added key: 'sidebar.profile-settings'
##      Added key: 'sidebar.profile-settings.descr'
##      Added section: 'profile-settings.*'
##
## 3.2.0
##      Added key: 'sidebar.ssl-certificates'
##      Added key: 'sidebar.ssl-certificates.descr'
##      Added key: 'global.save'
##      Added section: 'ssl.certificates.*'
##      Added section: 'ssl.signing-request.*'
##      Added section: 'server-restart.*'
##      Added section: 'ports.*'
##      Removed key: 'ssl.certificates.uninstalled'
##      Removed key: 'ssl.certificates.error_certificate'
##      Removed key: 'ssl.certificates.certificate'
##      Removed key: 'ssl.certificates.publickey'
##      Removed key: 'ssl.certificates.publickey.title'
##      Removed key: 'ssl.certificates.publickey.label'
##      Removed key: 'ssl.certificates.uninstall'
##      Removed key: 'ssl.certificates.click_uninstall'
##      Removed key: 'ssl.certificates.confirm_uninstall'
##      Removed key: 'ssl.certificates.key'
##      Removed key: 'ssl.certificates.install_certificate'
##      Removed key: 'ssl.certificates.install_certificate_info'
##      Removed key: 'ssl.certificates.enter_alias'
##      Removed key: 'ssl.certificates.enter_certificate'
##      Removed key: 'ssl.certificates.type'
##      Removed key: 'ssl.certificates.server'
##      Removed key: 'ssl.certificates.client'
##      Removed key: 'ssl.certificates.a_certificate'
##      Removed key: 'ssl.certificates.add_certificate'
##      Removed key: 'ssl.certificates.info'
##      Removed key: 'ssl.certificates.alias'
##      Removed key: 'ssl.certificates.expiration'
##      Removed key: 'ssl.certificates.self-signed'
##      Removed key: 'ssl.certificates.error'
##      Removed key: 'ssl.certificates.error_messenge'
##      Removed key: 'ssl.certificates.no_installed'
##      Removed key: 'ssl.certificates.error_installing'
##      Removed key: 'ssl.certificates.error_reported'
##      Removed key: 'ssl.certificates.paste_certificate'
##      Added key: 'sidebar.http-bind'
##      Added key: 'sidebar.http-bind.descr'
##      Added key: 'httpbind.settings.enabled.legend'
##      Added key: 'httpbind.settings.title'
##      Added key: 'httpbind.settings.info'
##      Added key: 'httpbind.settings.label_disable'
##      Added key: 'httpbind.settings.label_disable_info'
##      Added key: 'httpbind.settings.label_enable'
##      Added key: 'httpbind.settings.label_enable_info'
##      Added key: 'httpbind.settings.vanilla_port'
##      Added key: 'httpbind.settings.label_seperate'
##      Added key: 'httpbind.settings.label_seperate_info'
##      Added key: 'httpbind.settings.label_same'
##      Added key: 'httpbind.settings.label_same_info'
##      Added key: 'httpbind.settings.secure_port'
##      Added key: 'httpbind.settings.error.general'
##      Added key: 'httpbind.settings.error.port'
##      Added key: 'setup.finished.wait'
##      Added section 'mediaproxy.*'
##      Added section 'stun.*'
##
## 3.2.1
##      Added key: 'index.certificate-warning'
##      Added section 'ssl.import.certificate.*'
##
## 3.3.0
##      Added key: 'sidebar.sidebar-media-services'
##      Added key: 'sidebar.media-proxy'
##      Added key: 'sidebar.media-proxy.descr'
##      Added key: 'sidebar.stun'
##      Added key: 'sidebar.stun.descr'
##      Removed key: 'stun.settings.comment'
##      Removed key: 'stun.settings.change'
##      Removed key: 'stun.external.add'
##      Removed key: 'stun.external.delete'
##      Removed key: 'httpbind.settings.enabled.legend'
##      Removed key: 'startup.name'
##      Updated key: 'startup.starting'
##      Updated key: 'audit.policy.title_info'
##      Updated key: 'index.home'
##      Updated key: 'index.update.info'
##      Updated key: 'setup.env.check.error_info'
##      Updated key: 'setup.completed.run_info2'
##      Updated key: 'setup.datasource.standard.info3'
##      Updated key: 'setup.profile.description'
##      Updated key: 'setup.profile.default_description'
##      Updated key: 'setup.ldap.server.admindn_help'
##      Updated key: 'setup.ldap.user.description'
##      Updated key: 'setup.ldap.group.description'
##      Updated key: 'ssl.certificates.signing-pending.info'
##      Updated key: 'system.cache.info'
##      Updated key: 'manage-updates.info'
##      Updated key: 'manage-updates.label_enable_info'
##      Updated key: 'plugin.available.outdated'
##      Updated key: 'plugin.available.outdated.update'
##      Updated key: 'httpbind.settings.info'
##      Updated key: 'profile-settings.info'
##
## 3.4.0
##      Added key: 'user.roster.title'
##      Added key: 'user.roster.info'
##      Added key: 'user.roster.jid'
##      Added key: 'user.roster.nickname'
##      Added key: 'user.roster.groups'
##      Added key: 'user.roster.subscription'
##      Added key: 'user.roster.total_items'
##      Added key: 'user.roster.sorted'
##      Added key: 'user.roster.items_per_page'
##      Added key: 'user.roster.none_found'
##      Added key: 'user.roster.deleted'
##      Added key: 'user.roster.delete.title'
##      Added key: 'user.roster.delete.delete'
##      Added key: 'user.roster.delete.info'
##      Added key: 'sidebar.user-roster'
##      Added key: 'sidebar.user-roster.descr'
##      Added key: 'user.roster.edit'
##      Added key: 'user.roster.add'
##      Added key: 'user.roster.edited'
##      Added key: 'user.roster.edit.title'
##      Added key: 'user.roster.edit.info'
##      Added key: 'user.roster.added'
##      Added key: 'user.roster.add.title'
##      Added key: 'user.roster.add.info'
##      Added key: 'user.roster.add.error_adding_item'
##      Added key: 'user.roster.add.item_exists'
##      Added key: 'user.roster.add.uneditable_group'
##      Added key: 'user.roster.add.success'
##      Added key: 'user.roster.add.new_item'
##      Added key: 'user.roster.add.add'
##      Added key: 'user.roster.add.add_another'
##      Added key: 'user.roster.add.required'
##      Added key: 'user.roster.item.settings'
##      Added key: 'user.roster.add.illegal_jid'
##      Added key: 'user.roster.shared_groups'
##      Added key: 'user.roster.click_view'
##      Added key: 'user.roster.cant_delete'
##      Added key: 'plugin.admin.uploaded_success'
##      Added key: 'plugin.admin.uploaded_failure'
##      Added key: 'plugin.admin.upload_plugin'
##      Added key: 'plugin.admin.upload_plugin.info'
##      Added key: 'index.cs_blog'
##      Added key: 'index.cs_blog.unavilable'
##      Updated key: 'sidebar.server-settings'
##      Updated key: 'sidebar.server-settings.descr'
##      Updated key: 'index.title'
##      Updated key: 'index.title.info'
##      Updated key: 'index.home'
##      Updated key: 'index.jvm'
##      Added section 'system.clustering.*'
##      Added key: 'user.roster.filter'
##      Added key: 'user.roster.filter.all'
##      Added key: 'user.roster.filter.noshared'
##      Added key: 'user.roster.filter.onlyshared'
##      Added key: 'setup.ldap.user.vcard.photo'
##
## 3.4.2
##      Updated key: 'group.edit.add_user'
##      Updated key: 'ssl.certificates.info'
##      Updated key: 'ssl.certificates.no_installed'
##      Updated key: 'ssl.import.certificate.info'
##      Added key: 'ssl.import.certificate.pass-phrase'
##      Added key: 'httpbind.settings.script.label_enable'
##      Added key: 'httpbind.settings.script.label_enable_info'
##      Added key: 'httpbind.settings.script.label_disable'
##      Added key: 'httpbind.settings.script.label_disable_info'
##
## 3.4.3
##      Added key: 'setup.ldap.user.vcard.avatardb'
##
## 3.4.5
##      Added key: 'server.db.pool_info'
##      Added key: 'server.db.house_keeping_sleep'
##      Added key: 'server.db.house_keeping_sql'
##      Added key: 'server.db.connection_lifetime'
##      Added key: 'server.db.connection_max'
##      Added key: 'server.db.connection_min'
##      Added key: 'server.db.test_after_use'
##      Added key: 'server.db.test_before_use'
##      Added key: 'server.db.connections'
##      Added key: 'server.db.connections.active'
##      Added key: 'server.db.connections.available'
##      Added key: 'server.db.connections.max'
##      Added key: 'server.db.connections_served'
##      Added key: 'server.db.connections_refused'
##      Added key: 'server.db.connection_details'
##      Added key: 'server.db.connection_details.id'
##      Added key: 'server.db.connection_details.when_created'
##      Added key: 'server.db.connection_details.last_used'
##      Added key: 'server.db.connection_details.thread'
##      Added key: 'index.certificate-error'
##      Added key: 'ssl.certificates.io_error'
##      Added key: 'ssl.certificates.generated'
##      Added key: 'ssl.certificates.uninstalled'
##
## 3.5.0
##      Added key: 'admin.logged_in_as'
##      Added key: 'muc.room.occupants.kick'
##      Added key: 'muc.room.occupants.kicked'
##      Added key: 'muc.room.occupants.kickfailed'
##      Added key: 'index.host_name'
##      Added key: 'setup.profile.clearspace'
##      Added key: 'setup.profile.clearspace_description'
##      Added key: 'profile-settings.clearspace_mapping_info'
##      Added key: 'setup.clearspace.continue'
##      Added key: 'setup.clearspace.test'
##      Added key: 'setup.clearspace.title'
##      Added key: 'setup.clearspace.profile'
##      Added key: 'setup.clearspace.service.connection_settings'
##      Added key: 'setup.clearspace.service.integration'
##      Added key: 'setup.clearspace.service'
##      Added key: 'setup.clearspace.service.description'
##      Added key: 'setup.clearspace.service.uri'
##      Added key: 'setup.clearspace.service.uri_help'
##      Added key: 'setup.clearspace.service.uri_error'
##      Added key: 'setup.clearspace.service.secret'
##      Added key: 'setup.clearspace.service.secret_help'
##      Added key: 'setup.clearspace.service.secret_error'
##      Added key: 'setup.clearspace.service.test.error-connection'
##      Added key: 'setup.clearspace.service.test.close'
##      Added key: 'setup.clearspace.service.test.title'
##      Added key: 'setup.clearspace.service.test.title-desc'
##      Added key: 'setup.clearspace.service.test.status-success'
##      Added key: 'setup.clearspace.service.test.status-success.detail'
##      Added key: 'setup.clearspace.service.test.status-error'
##      Added key: 'user.properties.locked'
##      Added key: 'user.properties.locked_set'
##      Added key: 'user.summary.locked'
##      Added key: 'user.summary.locked_set'
##      Added key: 'user.lockout.title'
##      Added key: 'user.lockout.info'
##      Added key: 'user.lockout.info1'
##      Added key: 'user.lockout.warning'
##      Added key: 'user.lockout.warning2'
##      Added key: 'user.lockout.warning3'
##      Added key: 'user.lockout.lock'
##      Added key: 'user.lockout.unlock'
##      Added key: 'user.lockout.locked'
##      Added key: 'user.lockout.locked2'
##      Added key: 'user.lockout.lockedand'
##      Added key: 'user.lockout.locked3'
##      Added key: 'user.properties.locksuccess'
##      Added key: 'user.properties.unlocksuccess'
##      Added key: 'sidebar.user-lockout'
##      Added key: 'sidebar.user-lockout.descr'
##      Updated key: 'profile-settings.info'
##      Added key: 'setup.clearspace.service.password'
##      Added key: 'setup.admin.settings.clearspace.info'
##      Added key: 'sidebar.security-audit-viewer'
##      Added key: 'sidebar.security-audit-viewer.descr'
##      Added key: 'security.audit.viewer.title'
##      Added key: 'security.audit.viewer.description'
##      Added key: 'security.audit.viewer.events_to_show'
##      Added key: 'security.audit.viewer.id'
##      Added key: 'security.audit.viewer.username'
##      Added key: 'security.audit.viewer.node'
##      Added key: 'security.audit.viewer.event'
##      Added key: 'security.audit.viewer.timestamp'
##      Added key: 'security.audit.viewer.no_logs'
##      Added key: 'security.audit.viewer.show_details'
##      Added key: 'security.audit.viewer.hide_details'
##      Added key: 'security.audit.viewer.date_range'
##      Added key: 'security.audit.viewer.date_range.start'
##      Added key: 'security.audit.viewer.date_range.end'
##      Added key: 'security.audit.viewer.date_range.use'
##      Added key: 'security.audit.viewer.search'
##      Added key: 'security.audit.viewer.write_only'
##      Added key: 'security.audit.viewer.view_url'
##      Added key: 'security.audit.viewer.view_url.url'
##      Added key: 'muc.room.edit.form.edit.title'
##      Added key: 'muc.room.edit.form.create.title'
##
## 3.6.0
##      Added key: 'setup.ldap.server.alias_dereference'
##      Added key: 'setup.ldap.server.alias_dereference_help'
##      Added key: 'muc.service.summary.title'
##      Added key: 'muc.service.summary.info'
##      Added key: 'muc.service.summary.deleted'
##      Added key: 'muc.service.summary.total_room'
##      Added key: 'muc.service.summary.sorted_id'
##      Added key: 'muc.service.summary.subdomain'
##      Added key: 'muc.service.summary.description'
##      Added key: 'muc.service.summary.numrooms'
##      Added key: 'muc.service.summary.numusers'
##      Added key: 'muc.service.summary.edit'
##      Added key: 'muc.service.summary.destroy'
##      Added key: 'muc.service.summary.no_services'
##      Added key: 'muc.service.summary.total_services'
##      Added key: 'muc.service.summary.sorted'
##      Added key: 'muc.service.summary.services_per_page'
##      Added key: 'muc.service.delete.title'
##      Added key: 'muc.service.delete.info'
##      Added key: 'muc.service.delete.detail'
##      Added key: 'muc.service.delete.destructon_title'
##      Added key: 'muc.service.delete.service_name'
##      Added key: 'muc.service.delete.reason'
##      Added key: 'muc.service.delete.destroy_service'
##      Added key: 'groupchat.service.properties.label_service_description'
##      Updated key: 'setup.ldap.user.vcard.test.description'
##      Added key: 'sidebar.muc-service-summary'
##      Added key: 'sidebar.muc-service-summary.descr'
##      Added key: 'sidebar.muc-room-create'
##      Added key: 'sidebar.muc-room-create.descr'
##      Added key: 'global.edit'
##      Updated key: 'groupchat.service.properties.introduction'
##      Added key: 'muc.room.summary.service'
##      Added key: 'muc.service.summary.no_services_warning'
##      Added key: 'sidebar.muc-service-delete'
##      Added key: 'sidebar.muc-service-delete.descr'
##      Added key: 'sidebar.sidebar-muc-service-options'
##      Added key: 'groupchat.service.settings_affect'
##      Updated key: 'groupchat.service.properties.saved_successfully'
##      Removed key: 'groupchat.service.properties.saved_successfully2'
##      Updated key: 'muc.room.summary.info'
##      Added key: 'muc.room.summary.info2'
##      Added key: 'muc.room.edit.form.service'
##      Added key: 'user.create.isadmin'
##      Added key: 'user.create.admin_info'
##      Added key: 'user.properties.isadmin'
##      Added key: 'clearspace.info.title'
##      Added key: 'clearspace.info.status.title'
##      Added key: 'clearspace.info.status.connected'
##      Added key: 'clearspace.info.status.disconnected'
##      Added key: 'clearspace.admin.title
##      Added key: 'clearspace.admin.notconnected.title
##      Added key: 'clearspace.admin.notconnected.description
##      Removed key: 'clearspace.info.title'
##      Removed key: 'clearspace.info.status.title'
##      Removed key: 'clearspace.info.status.connected'
##      Removed key: 'clearspace.info.status.disconnected'
##      Removed key: 'clearspace.admin.title
##      Removed key: 'clearspace.admin.notconnected.title
##      Removed key: 'clearspace.admin.notconnected.description
##      Added key: 'clearspace.admin.title'
##      Added key: 'clearspace.admin.error.disconnected'
##      Added key: 'clearspace.admin.disconnected.description'
##      Added key: 'clearspace.status.title'
##      Added key: 'clearspace.status.error.config'
##      Added key: 'clearspace.status.error.disconnected.of'
##      Added key: 'clearspace.status.disconnected.of.description'
##      Added key: 'clearspace.status.error.disconnected.cs'
##      Added key: 'clearspace.status.disconnected.cs.description'
##      Added key: 'clearspace.status.error.disconnected.of_and_cs'
##      Added key: 'clearspace.status.disconnected.of_and_cs.description'
##      Added key: 'clearspace.status.disconnected.buttons.description'
##      Added key: 'clearspace.status.disconnected.testbutton'
##      Added key: 'clearspace.status.disconnected.configbutton'
##      Added key: 'clearspace.status.connected.description'
##      Added key: 'clearspace.status.connected.table.title'
##      Added key: 'clearspace.status.connected.table.label.connected'
##      Added key: 'clearspace.status.connected.table.value.connected'
##      Added key: 'clearspace.status.connected.table.label.num_components'
##      Added key: 'clearspace.status.connected.table.label.creation'
##      Added key: 'clearspace.status.connected.table.label.last_active'
##      Added key: 'clearspace.status.connected.table.label.statistics'
##      Added key: 'clearspace.status.connected.table.label.received'
##      Added key: 'clearspace.status.connected.table.label.hostname'
##      Added key: 'clearspace.status.connected.adminbutton'
##      Added key: 'reg.settings.ips_all'
##      Added key: 'reg.settings.ips_anonymous'
##      Removed key: 'login.failed'
##      Added key: 'login.failed.unauthorized'
##      Added key: 'login.failed.connection'
##      Added key: 'login.failed.connection.clearspace'
##      Added key: 'login.failed.authentication'
##      Added key: 'login.failed.authentication.clearspace'
##      Added key: 'setup.clearspace.service.connection_error=Enter a valid configuration, use the test button for more information.
##      Added key: 'setup.clearspace.service.test.error-authentication
##      Added key: 'setup.clearspace.service.test.error-pageNotFound'
##      Added key: 'setup.clearspace.service.test.error-serviceNotAvaitble'
##      Added key: 'setup.clearspace.service.test.error-updateState'
##      Added key: 'setup.clearspace.service.test.error-unknownHost'
##      Added key: 'prelogin.setup.sidebar.title.clearspace'
##      Added key: 'prelogin.setup.error.clearspace.sharedsecret'
##      Added key: 'prelogin.setup.error.clearspace.connection'
##      Added key: 'ssl.settings.client.label_self-signed'
##
## 3.6.0
##      Added key: 'groupchat.service.properties.error_already_exists'
##      Added key: 'sidebar.muc-defaultsettings'
##      Added key: 'sidebar.muc-defaultsettings.descr'
##      Added key: 'muc.default.settings.title'
##      Added key: 'muc.default.settings.info'
##      Added key: 'muc.default.settings.public_room'
##      Added key: 'muc.default.settings.persistent_room'
##      Added key: 'muc.default.settings.moderated'
##      Added key: 'muc.default.settings.members_only'
##      Added key: 'muc.default.settings.can_anyone_discover_jid'
##      Added key: 'muc.default.settings.allow_invites'
##      Added key: 'muc.default.settings.change_subject'
##      Added key: 'muc.default.settings.reserved_nick'
##      Added key: 'muc.default.settings.can_change_nick'
##      Added key: 'muc.default.settings.registration'
##      Added key: 'muc.default.settings.enable_logging'
##      Added key: 'muc.default.settings.max_users'
##      Added key: 'muc.default.settings.error'
##      Added key: 'muc.default.settings.update'
##	    Added key: 'httpbind.settings.crossdomain.info.general'
##	    Added key: 'httpbind.settings.crossdomain.info.override'
##	    Added key: 'httpbind.settings.crossdomain.info.policy'
##	    Added key: 'sidebar.client-connections-settings'
##	    Added key: 'sidebar.client-connections-settings.descr'
##	    Added key: 'client.connections.settings.title'
##	    Added key: 'client.connections.settings.confirm.updated'
##	    Added key: 'client.connections.settings.info'
##	    Added key: 'client.connections.settings.ports.title'
##	    Added key: 'client.connections.settings.idle.title'
##	    Added key: 'client.connections.settings.idle.info'
##	    Added key: 'client.connections.settings.idle.enable'
##	    Added key: 'client.connections.settings.idle.disable'
##	    Added key: 'client.connections.settings.idle.valid_timeout'
##	    Added key: 'client.connections.settings.ping.info'
##	    Added key: 'client.connections.settings.ping.footnote'
##	    Added key: 'client.connections.settings.ping.enable'
##	    Added key: 'client.connections.settings.ping.disable'
##	    Added key: 'setup.ldap.server.alias_enclose_dns'
##	    Added key: 'setup.ldap.server.alias_enclose_dns_help'
##
## 3.8.2
##      Added keys: 'httpbind.settings.cors.*'
##      Added keys: 'httpbind.settings.xff.*'
##		Added key:  'ports.flash_cross_domain'
##		Added key:  'ports.flash_cross_domain.desc'
##		Added key:  'ports.jmx_console'
##		Added key:  'ports.jmx_console.desc' 
##		Added key:  'ports.jmx_console.alt' 
##		Added key:  'ports.secure.alt' 
##		Added key:  'server.props.jmx_enabled'
##		Added key:  'server.props.jmx_secure'
##		Added key:  'server.props.jmx_port'
##		Added key:  'session.details.node'
##		Added key:  'session.details.local'
##		Added key:  'session.details.remote'
##
## 3.9.2
##      Added key: 'server.properties.encryption'
##      Added key: 'server.properties.encrypted'
##      Added key: 'server.properties.encrypt'
##      Added key: 'server.properties.alt_encrypt'
##      Added key: 'server.properties.encrypt_property_true'
##      Added key: 'server.properties.encrypt_property_false'
##      Added key: 'setup.host.settings.encryption_algorithm'
##      Added key: 'setup.host.settings.encryption_algorithm_info'
##      Added key: 'setup.host.settings.encryption_aes'
##      Added key: 'setup.host.settings.encryption_blowfish'
##      Added key: 'setup.host.settings.encryption_key'
##      Added key: 'setup.host.settings.encryption_key_info'
##      Added key: 'setup.host.settings.encryption_key_invalid'
##      Added key: 'server.properties.delete_confirm'
##      Added key: 'server.properties.encrypt_confirm'
##
## 3.10.0
##      Added key: 'user.properties.additional_properties'
##      Added key: 'user.groups.title'
##      Added key: 'user.groups.info'
##      Added key: 'user.groups.member.info'
##      Added key: 'user.groups.name'
##      Added key: 'user.groups.form.update'

# Openfire

short.title = Openfire
title = Openfire

# Sidebar, tabs (preserve the indenting below -- helps to visualize the structure:

tab.server=Server
tab.server.descr=Click to manage server settings
    sidebar.server-manager=Server Manager
        sidebar.server-settings=Server Information
        sidebar.server-settings.descr=Click to view system information
        sidebar.system-props=System Properties
        sidebar.system-props.descr=Click to manage server properties
        sidebar.server-locale=Language and Time
        sidebar.server-locale.descr=Click to set the language and time zone
        sidebar.system-clustering=Clustering
        sidebar.system-clustering.descr=Click to manage clustering settings
        sidebar.system-cache=Cache Summary
        sidebar.system-cache.descr=Click to manage data caches
        sidebar.server-db=Database
        sidebar.server-db.descr=Click to view database connection information
        sidebar.server-logs=Logs
        sidebar.server-logs.descr=Click to view server logs
        sidebar.manage-updates=Manage Updates
        sidebar.manage-updates.descr=Click to manage server or plugins updates
        sidebar.server-email=Email Settings
        sidebar.server-email.descr=Click to configure email settings
        sidebar.security-audit-viewer=Security Audit Viewer
        sidebar.security-audit-viewer.descr=Click to view the security audit logs
    sidebar.sidebar-server-settings=Server Settings
        sidebar.profile-settings=Profile Settings
        sidebar.profile-settings.descr=Click to configure user and group profile settings
        sidebar.client-connections-settings=Client Connections
        sidebar.client-connections-settings.descr=Click to configure client connections settings
        sidebar.server2server-settings=Server to Server
        sidebar.server2server-settings.descr=Click to configure server to server settings
        sidebar.external-components-settings=External Components
        sidebar.external-components-settings.descr=Click to configure external component settings
        sidebar.connection-managers-settings=Connection Managers
        sidebar.connection-managers-settings.descr=Click to configure connection manager settings
        sidebar.http-bind=HTTP Binding
        sidebar.http-bind.descr=Click to configure HTTP binding settings
        sidebar.server-reg-and-login=Registration &amp; Login
        sidebar.server-reg-and-login.descr=Click to edit registration &amp; login policies
        sidebar.server-session-conflict=Resource Policy
        sidebar.server-session-conflict.descr=Click to set session resource policies
        sidebar.server-offline-messages=Offline Messages
        sidebar.server-offline-messages.descr=Click to edit offline message settings
        sidebar.server-audit-policy=Message Audit Policy
        sidebar.server-audit-policy.descr=Click to set message auditing policies
        sidebar.server-data-settings=Private Data Storage
        sidebar.server-data-settings.descr=Click to manage private data storage
        sidebar.server-ssl=Security Settings
        sidebar.server-ssl.descr=Click to view security settings.
        sidebar.ssl-certificates=Server Certificates
        sidebar.ssl-certificates.descr=Click to manage server certificates.
        sidebar.server-compression=Compression Settings
        sidebar.server-compression.descr=Click to view compression settings.
        sidebar.transfer-proxy=File Transfer Settings
        sidebar.transfer-proxy.descr=Click to view file tranfer settings
    sidebar.sidebar-certificates=TLS/SSL Certificates
        sidebar.sidebar-certificates-keys=Openfire Certificates
        sidebar.sidebar-certificates-keys-submenu=Connectivity Type
            sidebar.security-keystore-socket=Socket
            sidebar.security-keystore-socket.descr=Click to manage certificates used for socket-based connections on this Openfire server.
            sidebar.security-keystore-bosh=BOSH
            sidebar.security-keystore-bosh.descr=Click to manage certificates used for BOSH-based (HTTP binding) on this Openfire server.
            sidebar.security-keystore-administrative=Administrative
            sidebar.security-keystore-administrative.descr=Click to manage certificates used for administrative interfaces on this Openfire server.
            sidebar.security-truststore-socket-c2s=Client (socket) Truststore
            sidebar.security-truststore-socket-c2s.descr=Click to manage certificates used for socket-based, client-to-server communication.
            sidebar.security-truststore-socket-s2s=Server (socket) Truststore
            sidebar.security-truststore-socket-s2s.descr=Click to manage certificates used for socket-based, server-to-server communication.
            sidebar.security-truststore-bosh-c2s=Client (BOSH) Truststore
            sidebar.security-truststore-bosh-c2s.descr=Click to manage certificates used for BOSH-based (HTTP binding), client-to-server communication.
            sidebar.security-truststore-bosh-s2s=Server (BOSH) Truststore
            sidebar.security-truststore-bosh-s2s.descr=Click to manage certificates used for BOSH-based (HTTP binding), server-to-server communication.
            sidebar.security-truststore-administrative-c2s=Client (administrative) Truststore
            sidebar.security-truststore-administrative-c2s.descr=Click to manage certificates used for administrative, client-to-server communication.
            sidebar.security-truststore-administrative-s2s=Server (administrative) Truststore
            sidebar.security-truststore-administrative-s2s.descr=Click to manage certificates used for administrative, server-to-server communication.
<<<<<<< HEAD
    sidebar.sidebar-media-services=Media Services
        sidebar.media-proxy=Media Proxy
        sidebar.media-proxy.descr=Click to view media proxy settings.
tab.tab-users=Users/Groups
tab.tab-users.descr=Click to manage users and groups
    sidebar.sidebar-users=Users
        sidebar.user-summary=User Summary
        sidebar.user-summary.descr=Click to see a list of users in the system
            sidebar.sidebar-users-options=User Options
                sidebar.user-properties=User Properties
                sidebar.user-properties.descr=Click to edit the user's properties
                sidebar.user-roster=Roster
                sidebar.user-roster.descr=Click to view the user's roster
                sidebar.user-password=Password
                sidebar.user-password.descr=Click to change the user's password
                sidebar.user-groups=User Groups
                sidebar.user-groups.descr=Click to change user groups
                sidebar.user-lockout=Lock Out
                sidebar.user-lockout.descr=Click to lock out or unlock the user's account
                sidebar.user-delete=Delete User
                sidebar.user-delete.descr=Click to delete the user
        sidebar.user-create=Create New User
        sidebar.user-create.descr=Click to add a new user to the system
        sidebar.user-search=User Search
        sidebar.user-search.descr=Click to search for a particular user
    sidebar.sidebar-groups=Groups
        sidebar.group-summary=Group Summary
        sidebar.group-summary.descr=Click to see a list of groups in the system
            sidebar.sidebar-group-options=Group Options
                sidebar.group-edit=Edit Group
                sidebar.group-edit.descr=Click to edit the group
                sidebar.group-delete=Delete Group
                sidebar.group-delete.descr=Click to delete the group
        sidebar.group-create=Create New Group
        sidebar.group-create.descr=Click to add a new group to the system
tab.tab-session=Sessions
tab.tab-session.descr=Click to manage connected sessions
   sidebar.active-sessions=Active Sessions
        sidebar.session-summary=Client Sessions
        sidebar.session-summary.descr=Click to manage client sessions
        sidebar.server-session-summary=Server Sessions
        sidebar.server-session-summary.descr=Click to manage server sessions
        sidebar.connection-managers-session-summary=Connection Manager Sessions
        sidebar.connection-managers-session-summary.descr=Click to manage connection managers sessions
        sidebar.component-session-summary=Component Sessions
        sidebar.component-session-summary.descr=Click to manage component sessions
   sidebar.tools=Tools
        sidebar.user-message=Send Message
        sidebar.user-message.descr=Click to send a message
tab.tab-groupchat=Group Chat
tab.tab-groupchat.descr=Click to manage group chat settings
    sidebar.sidebar-groupchat-settings=Group Chat Settings
        sidebar.muc-service-summary=Service Summary
        sidebar.muc-service-summary.descr=Click to see a list of group chat services
            sidebar.sidebar-muc-service-options=Service Options
                sidebar.muc-server-props=Service Properties
                sidebar.muc-server-props.descr=
                sidebar.muc-history=History Settings
                sidebar.muc-history.descr=
                sidebar.muc-sysadmin=Administrators
                sidebar.muc-sysadmin.descr=
                sidebar.muc-perms=Room Creation Permissions
                sidebar.muc-perms.descr=
                sidebar.muc-defaultsettings=Default Room Settings
                sidebar.muc-defaultsettings.descr=Click to modify the default room settings
                sidebar.muc-tasks=Other Settings
                sidebar.muc-tasks.descr=
                sidebar.muc-service-delete=Delete Service
                sidebar.muc-service-delete.descr=Click to delete the service
        sidebar.muc-service-create=Create New Service
        sidebar.muc-service-create.descr=Click to add a new group chat service
    sidebar.sidebar-groupchat-administration=Room Administration
        sidebar.muc-room-summary=Room Summary
        sidebar.muc-room-summary.descr=Click to see a list of rooms in the service
            sidebar.sidebar-groupchat-options=Room Options
                sidebar.muc-room-edit-form=Room Settings
                sidebar.muc-room-edit-form.descr=Click to edit the room's configuration
                sidebar.muc-room-occupants=Room Occupants
                sidebar.muc-room-occupants.descr=Click to view the room's occupants
                sidebar.muc-room-affiliations=Permissions
                sidebar.muc-room-affiliations.descr=Click to edit room permissions (affiliations) for users and groups
                sidebar.muc-room-delete=Delete Room
                sidebar.muc-room-delete.descr=Click to delete the room
        sidebar.muc-room-create=Create New Room
        sidebar.muc-room-create.descr=Click to add a new room to the service
tab.tab-plugins=Plugins
tab.tab-plugins.descr=Click to manage all plugins
    sidebar.sidebar-plugin-admin=Plugin Admin
        sidebar.plugin-settings=Plugins
        sidebar.plugin-settings.descr=Click to manage installed plugins
        sidebar.available-plugins=Available Plugins
        sidebar.available-plugins.descr=Click to browse available plugins
tab.tab-clearspace=Clearspace
tab.tab-clearspace.descr=Click manage Clearspace integration
    sidebar.sidebar-clearspace=Clearspace Integration
        sidebar.clearspace-status=Connection Status
        sidebar.clearspace-status.descr=Status about Clearspace integration
        sidebar.clearspace-admin=Clearspace Admin
        sidebar.clearspace-admin.descr=Click to go to Clearspace Admin Console


# Log messages
log.marker_inserted_by=--- Marker inserted by {0} at {1} ---

# Server startup messages

startup.starting=Server domain: {0}
startup.starting.chat=Chat domain: {0}
startup.starting.muc=Multi User Chat domain: {0}
startup.caches=Initializing caches
startup.channels=Initializing channels
startup.server=Started server (unencrypted) socket on port: {0}
startup.multiplexer=Started multiplexer (unencrypted) socket on port: {0}
startup.component=Started component (unencrypted) socket on port: {0}
startup.plain=Started plain (unencrypted) socket on port: {0}
startup.ssl=Started SSL (encrypted) socket on port: {0}
startup.error=Error starting the server. Please check the log files for more information.
startup.error.jivehome=Could not locate openfireHome. Set the openfireHome property or edit \
        your openfire_init.xml file for app server deployments.
startup.missing-plugins=Could not locate the plugins directory. Possibly corrupt installation. No plugins will be loaded.

# Standard server error messages (for server admin)

admin.error=Internal server error
admin.error.accept=Trouble accepting connection
admin.error.bad-stream=Bad opening tag (not stream)
admin.error.bad-namespace=Stream not in correct namespace
admin.error.channel-notfound=Channel {0} could not be found
admin.error.close=Could not close socket
admin.error.connection=Connection closed before session established
admin.error.deliver=Could not deliver packet
admin.error.min-thread=Cannot set min thread count with invalid value.
admin.error.max-thread=Cannot set max thread count with invalid value.
admin.error.packet=Malformed packet received
admin.error.packet.text=Unexpected raw text in the stream
admin.error.packet.tag=Unexpected packet tag (not message,iq,presence)
admin.error.routing=Could not route packet
admin.error.socket-setup=Could not setup a server socket
admin.error.ssl=Could not setup SSL socket
admin.error.stream=Stream error detected
admin.drop-packet=Dropping unrecognized packet
admin.disconnect=Stream cut short (could be normal disconnect)

# Server messages (for server admin)

admin.password.update={0} updated password from session {1}
admin.authenticated={0} authenticated on connection {1}
admin.warn.license=License limit exceeded, refusing user connection
admin.error.license=Could not license plugin {0}
admin.console.warning=Warning: admin console not started due to configuration settings.
admin.console.restarting=Restarting admin console...
admin.console.listening=Admin console listening at
admin.console.devmode=Using development mode
admin.console=Administration Console
admin.logged_in_as=Logged in as {0}

# Server messages (to users)

user.license=Try logging in later or contact your system administrator
user.license.title=Too many users logged in
admin.shutdown.now=The server is shutting down immediately

# XMPP error codes

xmpp.error.302=Redirect
xmpp.error.400=Bad Request
xmpp.error.401=Unauthorized
xmpp.error.402=Payment Required
xmpp.error.403=Forbidden
xmpp.error.404=Not Found
xmpp.error.405=Not Allowed
xmpp.error.406=Not Acceptable
xmpp.error.407=Registration Required
xmpp.error.408=Request Timeout
xmpp.error.409=Conflict
xmpp.error.500=Internal Server Error
xmpp.error.501=Not Implemented
xmpp.error.502=Remote Server Error
xmpp.error.503=Service Unavailable
xmpp.error.504=Remote Server Timeout
xmpp.error.unknown=Unknown error code

# Multi User Chat server messages

muc.service-name=Public Chatrooms
muc.error.not-supported=Chat client attempted to access unimplemented feature
muc.new=This room is locked from entry until configuration is confirmed.
muc.locked=This room is now locked.
muc.unlocked=This room is now unlocked.
muc.warnnonanonymous=This room is not anonymous.
muc.roomIsNowMembersOnly=This room is now members-only.

# Labels for extended info (dataform) returned for disco#info requests

muc.extended.info.desc=Description
muc.extended.info.subject=Subject
muc.extended.info.occupants=Number of occupants
muc.extended.info.creationdate=Creation date

# Labels for room registration data form

muc.form.reg.title=Registration with the room
muc.form.reg.instruction=Please provide the following information to register with this room.
muc.form.reg.first-name=First Name
muc.form.reg.last-name=Last Name
muc.form.reg.nickname=Desired Nickname
muc.form.reg.url=Your URL
muc.form.reg.email=Email Address
muc.form.reg.faqentry=FAQ Entry

# Labels for room configuration data form

muc.form.conf.title=Room configuration
muc.form.conf.instruction=The room "{0}" has been created. To accept the default configuration, \
        click the "OK" button. Or, modify the settings by completing the following form:
muc.form.conf.owner_roomname=Room Name
muc.form.conf.owner_roomdesc=Description
muc.form.conf.owner_changesubject=Allow Occupants to Change Subject
muc.form.conf.owner_maxusers=Maximum Room Occupants
muc.form.conf.none=None
muc.form.conf.owner_presencebroadcast=Roles for Which Presence is Broadcast
muc.form.conf.moderator=Moderator
muc.form.conf.participant=Participant
muc.form.conf.visitor=Visitor
muc.form.conf.owner_publicroom=List Room in Directory
muc.form.conf.owner_persistentroom=Room is Persistent
muc.form.conf.owner_moderatedroom=Room is Moderated
muc.form.conf.owner_membersonly=Room is Members-only
muc.form.conf.allowinvitesfixed=Note: by default, only admins can send invitations in an members-only room.
muc.form.conf.owner_allowinvites=Allow Occupants to Invite Others
muc.form.conf.owner_passwordprotectedroom=Password Required to Enter Room
muc.form.conf.roomsecretfixed=If a password is required to enter this room, you must specify the \
        password below.
muc.form.conf.owner_roomsecret=Password
muc.form.conf.owner_whois=Role that May Discover Real JIDs of Occupants
muc.form.conf.anyone=Anyone
muc.form.conf.owner_enablelogging=Log Room Conversations
muc.form.conf.owner_reservednick=Only login with registered nickname
muc.form.conf.owner_canchangenick=Allow Occupants to change nicknames
muc.form.conf.owner_registration=Allow Users to register with the room
muc.form.conf.roomadminsfixed=You may specify administrators of this room. \
        Please provide one JID per line.
muc.form.conf.owner_roomadmins=Room Admins
muc.form.conf.roomownersfixed=You may specify additional owners for this room. Please provide \
        one JID per line.
muc.form.conf.owner_roomowners=Room Owners

# Admin Console Pages below

global.restart=restart
global.server_status=Server Status
global.save_settings=Save Settings
global.done=Done
global.save=Save
global.cancel=Cancel
global.save_changes=Save Changes
global.save_property=Save Property
global.save_properties=Save Properties
global.edit_properties=Edit Properties
global.stop=Stop
global.restore_defaults=Restore Defaults
global.edit=Edit
global.add=Add
global.logout=Logout
global.main=Main
global.continue=Continue
global.none=None
global.refresh=Refresh
global.second=second
global.seconds=seconds
global.minute=minute
global.minutes=minutes
global.less-minute=Less than 1 minute
global.hour=hour
global.hours=hours
global.day=day
global.days=days
global.showing=Showing
global.pages=Pages
global.delete=Delete
global.click_edit=Click to edit...
global.click_delete=Click to delete...
global.yes=Yes
global.no=No
global.unlimited=Unlimited
global.test=Test
global.click_test=Click to test...

# Group Chat Service Properties Page

groupchat.service.properties.title=Group Chat Service Properties
groupchat.service.properties.introduction=Use the form below to edit group chat service settings.
groupchat.service.properties.saved_successfully=Service properties edited successfully.
groupchat.service.properties.legend=Service Name
groupchat.service.properties.label_service_name=Group chat service name:
groupchat.service.properties.error_service_name=Please enter a valid name.
groupchat.service.properties.error_already_exists=A service with the specified name already exists.

groupchat.service.properties.label_service_description=Group chat service description (optional):
groupchat.service.properties.save=Save Properties
groupchat.service.settings_affect=Changes you make here will affect the group chat service:

# Group Chat History Settings Page

groupchat.history.settings.title=Group Chat History Settings
groupchat.history.settings.introduction=Group chat rooms can replay conversation histories to provide \
        context to new members joining a room. There are several options for controlling how much \
        history to store for each room.
groupchat.history.settings.saved_successfully=Settings updated successfully.
groupchat.history.settings.legend=History Settings
groupchat.history.settings.label1_no_history=Don't Show History
groupchat.history.settings.label2_no_history=- Do not show a chat history to users joining a room.
groupchat.history.settings.label1_entire_history=Show Entire Chat History
groupchat.history.settings.label2_entire_history=- Show the entire chat history to users joining a room.
groupchat.history.settings.label1_number_messages=Show a Specific Number of Messages
groupchat.history.settings.label2_number_messages=- Show a specific number of the most recent messages in \
        the chat. Use the box below to specify that number.
groupchat.history.settings.messages=messages
groupchat.history.settings.save=Save Settings

# Group Chat Administrators Page

groupchat.admins.title=Group Chat Administrators
groupchat.admins.introduction=Below is the list of system administrators of the group chat service. System \
        administrators can enter any group chat room and their permissions are the same as the room owner.
groupchat.admins.user_added=User/Group added to the list successfully.
groupchat.admins.error_adding=Error adding the user/group. Please verify the JID is correct.
groupchat.admins.user_removed=User/Group removed from the list successfully.
groupchat.admins.legend=Administrators
groupchat.admins.label_add_admin=Add Administrator (JID):
groupchat.admins.column_user=User/Group
groupchat.admins.column_remove=Remove
groupchat.admins.add=Add
groupchat.admins.no_admins=No administrators specified, use the form above to add one.
groupchat.admins.dialog.title=Click to delete...
groupchat.admins.dialog.text=Are you sure you want to remove this user/group from the list?
groupchat.admins.add_group=Select Group (one or more):
groupchat.admins.group=Group
groupchat.admins.user=User

# Audit policy Page

audit.policy.title=Audit Policy
audit.policy.settings.saved_successfully=Settings updated successfully.
audit.policy.title_info=can audit XMPP traffic on the server and save the data to XML data files. The \
        amount of data sent via an XMPP server can be substantial. The server provides several settings \
        to control whether to audit packets, how audit files are created, and the types of packets to \
        save. In most cases, logging Message packets will provide all of the data an enterprise requires. \
        Presence and IQ packets are primarily useful for tracing and troubleshooting XMPP deployments.
audit.policy.policytitle=Set Message Audit Policy
audit.policy.label_disable_auditing=Disable Message Auditing
audit.policy.label_disable_auditing_info=-- packets are not logged.
audit.policy.label_enable_auditing=Enable Message Auditing
audit.policy.label_enable_auditing_info=-- packets are logged with the following options:
audit.policy.maxfile_size=Maximum file size (MB):
audit.policy.validnumber=Please enter a valid number.
audit.policy.maxtotal_size=Maximum size of all files (MB):
audit.policy.maxdays_number=Maximum days to archive:
audit.policy.flush_interval=Flush Interval (seconds):
audit.policy.log_directory=Folder to save the files:
audit.policy.valid_log_directory=Please enter a valid absolute path.
audit.policy.ignore=Ignore packets from/to users:
audit.policy.validignore=One or more of the usernames provided couldn't be found.
audit.policy.packet_audit=Packets to audit:
audit.policy.label_audit_messenge_packets=Audit Message Packets
audit.policy.label_audit_presence_packets=Audit Presence Packets
audit.policy.label_audit_iq_packets=Audit IQ Packets
audit.policy.queued_packets=Queued packets:

# Chatroom history settings Page

chatroom.history.settings.title=Chat Room History Settings
chatroom.history.settings.saved_successfully=Settings updated successfully.
chatroom.history.settings.info_response1=Chatrooms can replay conversation histories to provide context to \
        new members joining a room.
chatroom.history.settings.info_response2=provides several options for controlling how much history to \
        store for each room.
chatroom.history.settings.policy=Set Chatroom History Policy
chatroom.history.settings.label_show_title=Don't Show History
chatroom.history.settings.label_show_content=- Do not show the entire chat history.
chatroom.history.settings.label_show_Entire_title=Show Entire Chat History
chatroom.history.settings.label_show_Entire_content=- Show the entire chat history to the user.
chatroom.history.settings.label_show_message_number_title=Show a Specific Number of Messages
chatroom.history.settings.label_show_message_number_content=Show a specific number of the most recent \
        messages in the chat. Use the box below to specify that number.

# Error Page

error.admin_privileges=You don't have admin privileges to perform this operation.
error.requested_user_not_found=The requested user was not found.
error.specific_user_not_found=The requested user was not found: {0}
error.not_found_group=The requested group was not found.
error.exception=Exception:

# Error serverdown Page

error.serverdown.title=Server Down
error.serverdown.admin_console=Admin Console
error.serverdown.is_down=is currently down. To continue:
error.serverdown.start=Start the server.
error.serverdown.login=Login to the admin console

# General group settings.
group.read_only=Not allowed: the group account system is read-only.

# Group create Page

group.create.title=Create Group
group.create.error=Error creating the group. Please check your error logs.
group.create.form=Use the form below to create your new group. Once you've created the group you \
   will proceed to another screen where you can add members and set up group contact list.
group.create.new_group_title=Create New Group
group.create.group_name=Group Name:
group.create.invalid_group_name=Invalid group name.
group.create.invalid_group_info=Group already exists - please choose a different name.
group.create.label_description=Description:
group.create.invalid_description=Invalid description.
group.create.required_fields=Required fields
group.create.create=Create Group

# Group delete Page

group.delete.title=Delete Group
group.delete.hint_info=Are you sure you want to delete the group
group.delete.hint_info1=from the system?
group.delete.delete=Delete Group

# Group edit Page

group.edit.title=Edit Group
group.edit.form_info=Edit group settings and add or remove group members and administrators using the \
        forms below.
group.edit.details_info=Edit group settings below.
group.edit.update=Group information updated successfully.
group.edit.update_add_user=User(s) added successfully.
group.edit.update_del_user=User(s) deleted successfully.
group.edit.update_user=User(s) updated successfully.
group.edit.update_success=Group created successfully.
group.edit.not_update=User(s) not added successfully.
group.edit.share_title=Contact List (Roster) Sharing
group.edit.share_status_disabled=Contact list group sharing is disabled
group.edit.share_status_enabled=Contact list group sharing is enabled
group.edit.share_content=You can use the form below to automatically add this group to users' contact \
  lists. <strong>When enabled</strong>, <em>this group will only appear in the contact lists of the \
  group's members.</em>. However, you can share this group with all users or members of other groups.
group.edit.share_not_in_rosters=Disable contact list group sharing
group.edit.share_in_rosters=Enable contact list group sharing
group.edit.share_display_name=Enter contact list group name
group.edit.share_additional=Share group with additional users
group.edit.share_save=Save Contact List Settings
group.edit.share_all_users=All users
group.edit.share_roster_groups=The following groups:
group.edit.delete=Delete Group
group.edit.edit_details=Edit Details
group.edit.members=Members of This Group
group.edit.members_description=Use the form below to add users to this group. Once added, you \
  will be able to remove them, or give certain users administrative rights over the group.
group.edit.add_user=Add User:
group.edit.username=Username
group.edit.admin=Admin
group.edit.remove=Remove
group.edit.user_hint=No members in this group. Use the form above to add some.
group.edit.inexistent_user={0} is not a registered user.
group.edit.already_user={0} is already in group.
group.edit.note=Note: Remote users or entities should accept presence subscriptions automatically.

# Group summary Page

group.summary.title=Group Summary
group.summary.delete_group=Group deleted successfully.
group.summary.total_group=Total Groups:
group.summary.page_name=Name
group.summary.page_member=Members
group.summary.page_admin=Admins
group.summary.page_edit=Edit
group.summary.no_groups=No groups found.
group.summary.search=Search by Name

# Header Page

header.admin=Admin

# Index Page

index.title=Server Information
index.title.info=Below you will find server information, ports being used and latest news about Openfire.
index.properties=Server Properties
index.uptime=Server Uptime:
index.version=Version:
index.home=Server Directory:
index.certificate-warning=Found RSA certificate that is not valid for the server domain.
index.certificate-error=Unable to access certificate store.  The keystore may be corrupt.
index.server_name=Server Name:
index.host_name=Host Name:
index.server_port=Server Ports
index.server_ip=IP:Port, Security:
index.port_type=NORMAL
index.port_type1=TLS (SSL)
index.domain_name=Domain Name(s):
index.environment=Environment
index.jvm=Java Version:
index.app=Appserver:
index.os=OS / Hardware:
index.local=Locale / Timezone:
index.memory=Java Memory
index.update.alert=Update information
index.update.info=Server version {0} is now available. Click {1}here{2} to download or read the \
        {3}change log{4} for more information.
index.cs_blog=Ignite Realtime News
index.cs_blog.unavailable=The Ignite Realtime feed is currently unavailable.

# Locale Page

locale.title=Language and Time Settings
locale.title.info=Use the form below to set the system language and time zone (locale).
locale.system.set=Set Locale
locale.current=Current Settings
language.choose=Choose Language
timezone.choose=Choose Time Zone

# Log Page

log.line=line

# Login Page

login.title=Admin Console
login.hint=Admin Console Login
login.error=Error: You don't have JavaScript enabled. This tool uses JavaScript and much of it will \
        not work correctly without it enabled. Please turn JavaScript back on and reload this page.
login.failed.unauthorized=Login failed: make sure your username and password are correct and that you're an admin \
        or moderator.
login.failed.connection=Login failed: make sure your the user and group system is up and running.
login.failed.connection.clearspace=Clearspace unreachable: make sure Clearspace is up and running or click the login button again to change Openfire configuration.
login.failed.authentication=Login failed: Openfire wasn't able to authenticate itself to the users system.
login.failed.authentication.clearspace=Login failed: Clearspace shared secret is not valid, check Clearspace configuration or click the login button again to change Openfire configuration.
login.username=username
login.password=password
login.login=Login
login.version=Version

# Logviewer Page

logviewer.title=Log Viewer
logviewer.error=Error
logviewer.warn=Warn
logviewer.info=Info
logviewer.debug=Debug
logviewer.log=Log File:
logviewer.order=Order:
logviewer.normal=Normal
logviewer.reverse=Reverse
logviewer.modified=Last Modified:
logviewer.line=Lines:
logviewer.all=All
logviewer.log_dir=Log dir
logviewer.confirm=Are you sure you want to clear this log file?
logviewer.alt_clear=Clear Log
logviewer.clear=Clear
logviewer.alt_mark=Mark Log
logviewer.mark=Mark
logviewer.debug_log=Debug Log
logviewer.enabled=Enabled

# Muc create permission Page

muc.create.permission.title=Room Creation Permissions
muc.create.permission.info=Use the form below to configure the policy for who can create group chat rooms.
muc.create.permission.error=Error adding the user/group. Please verify the JID is correct.
muc.create.permission.update=Settings updated successfully.
muc.create.permission.add_user=User/Group added successfully.
muc.create.permission.user_removed=User/Group removed successfully.
muc.create.permission.policy=Permission Policy
muc.create.permission.anyone_created=Anyone can create a chat room.
muc.create.permission.specific_created=Only specific users/groups can create a chat room.
muc.create.permission.allowed_users=Allowed Users/Groups
muc.create.permission.add_jid=Add User (JID):
muc.create.permission.add_group=Select Group (one or more):
muc.create.permission.no_allowed_users=No allowed users, use the form above to add one.
muc.create.permission.click_title=Click to delete...
muc.create.permission.confirm_remove=Are you sure you want to remove this user/group from the list?
muc.create.permission.user=User
muc.create.permission.group=Group

# Muc default room settings Page

muc.default.settings.title=Default Room Settings
muc.default.settings.info=Use the form below to configure the default room settings which are used to create new chat rooms via XMPP.
muc.default.settings.public_room=List Room in Directory
muc.default.settings.persistent_room=Make Room Persistent
muc.default.settings.moderated=Make Room Moderated
muc.default.settings.members_only=Make Room Members-only
muc.default.settings.can_anyone_discover_jid=Can anyone discover real JIDs of occupants
muc.default.settings.allow_invites=Allow Occupants to invite Others
muc.default.settings.change_subject=Allow Occupants to change Subject
muc.default.settings.reserved_nick=Only login with registered nickname
muc.default.settings.can_change_nick=Allow Occupants to change nicknames
muc.default.settings.registration=Allow Users to register with the room
muc.default.settings.enable_logging=Log Room Conversations
muc.default.settings.max_users=Maximum Room Occupants
muc.default.settings.error=Error while saving default settings.
muc.default.settings.update=Settings updated successfully.

# Muc room affiliations Page

muc.room.affiliations.title=Permissions (Room Affiliations)
muc.room.affiliations.info=Below is the list of room owners, administrators, members and outcasts of \
        the the room
muc.room.affiliations.info_detail=Room owners can alter the room configuration, grant ownership and \
        administrative privileges to users and destroy the room. Room administrators can ban, grant \
        membership and moderator privileges to users. Room members are the only allowed users to join \
        the room when it is configured as members-only. Outcasts are users who have been \
        banned from the room.</p><p>Select one or more groups, or optionally provide a user JID using \
        the form below. After selecting the appropriate affiliation (Owner/Admin/Member/Outcast), \
        click the &quot;Add&quot; button to apply the change.
muc.room.affiliations.error_removing_user=Error removing the user/group. The room must have at least one owner.
muc.room.affiliations.error_banning_user=Error banning the user/group. Owners or Administratos cannot be banned.
muc.room.affiliations.error_adding_user=Error adding the user/group. Please select a group or verify the user JID is correct.
muc.room.affiliations.user_added=User/Group added successfully.
muc.room.affiliations.user_removed=User/Group removed successfully.
muc.room.affiliations.permission=Room Affiliations
muc.room.affiliations.add_jid=Add User (JID):
muc.room.affiliations.add_group=Select Group (one or more):
muc.room.affiliations.owner=Owner
muc.room.affiliations.admin=Admin
muc.room.affiliations.member=Member
muc.room.affiliations.outcast=Outcast
muc.room.affiliations.user=User
muc.room.affiliations.group=Group
muc.room.affiliations.room_owner=Room Owners
muc.room.affiliations.no_users=No Users or Groups
muc.room.affiliations.confirm_removed=Are you sure you want to remove this user/group from the list?
muc.room.affiliations.room_admin=Room Admins
muc.room.affiliations.room_member=Room Members
muc.room.affiliations.room_outcast=Room Outcasts

# Muc room delete Page

muc.room.delete.title=Destroy Room
muc.room.delete.info=Are you sure you want to destroy the room
muc.room.delete.detail=from the system? You may specify a reason for the room destruction and an \
        alternative room address that will replace this room. This information will be sent to \
        room occupants.
muc.room.delete.destructon_title=Destruction Details
muc.room.delete.room_id=Room ID:
muc.room.delete.reason=Reason:
muc.room.delete.alternate_address=Alternate Room Address:
muc.room.delete.destroy_room=Destroy Room

# Muc room edit form Page

muc.room.edit.form.title=Room Administration
muc.room.edit.form.create.title=Create New Room
muc.room.edit.form.edit.title=Room Settings
muc.room.edit.form.edited=Room settings edited successfully.
muc.room.edit.form.created=Room creation was successful.
muc.room.edit.form.info=Use the form below to edit the room settings.
muc.room.edit.form.room_id=Room ID
muc.room.edit.form.service=Service
muc.room.edit.form.users=Users
muc.room.edit.form.on=Created On
muc.room.edit.form.modified=Last Modified
muc.room.edit.form.change_room=Change the room settings of this room using the form below
muc.room.edit.form.persistent_room=Use the form below to create a new persistent room. The new room \
        will be immediately available.
muc.room.edit.form.error_created_id=Error creating the room. A room with the request ID already exists.
muc.room.edit.form.error_created_privileges=Error creating the room. You do not have enough \
        privileges to create rooms.
muc.room.edit.form.valid_hint=Please enter a valid ID, e.g. "test_room". Room ID's cannot contain \
        spaces or other characters prohibited in JID nodes.
muc.room.edit.form.room_name=Room Name
muc.room.edit.form.valid_hint_name=Please enter a valid name.
muc.room.edit.form.description=Description
muc.room.edit.form.valid_hint_description=Please enter a valid description.
muc.room.edit.form.topic=Topic
muc.room.edit.form.valid_hint_subject=Please enter a valid subject.
muc.room.edit.form.max_room=Maximum Room Occupants
muc.room.edit.form.none=Unlimited
muc.room.edit.form.valid_hint_max_room=Please select the maximum room occupants.
muc.room.edit.form.broadcast=Broadcast Presence for
muc.room.edit.form.moderator=Moderator
muc.room.edit.form.participant=Participant
muc.room.edit.form.visitor=Visitor
muc.room.edit.form.required_password=Password Required to Enter
muc.room.edit.form.confirm_password=Confirm Password
muc.room.edit.form.new_password=Please make sure to enter the same new password.
muc.room.edit.form.discover_jid=Show Real JIDs of Occupants to
muc.room.edit.form.anyone=Anyone
muc.room.edit.form.role=Please select a role.
muc.room.edit.form.room_options=Room Options
muc.room.edit.form.list_room=List Room in Directory
muc.room.edit.form.room_moderated=Make Room Moderated
muc.room.edit.form.moderated_member_only=Make Room Members-only
muc.room.edit.form.invite_other=Allow Occupants to invite Others
muc.room.edit.form.change_subject=Allow Occupants to change Subject
muc.room.edit.form.reservednick=Only login with registered nickname
muc.room.edit.form.canchangenick=Allow Occupants to change nicknames
muc.room.edit.form.registration=Allow Users to register with the room
muc.room.edit.form.log=Log Room Conversations

# Muc room summary Page

muc.room.summary.title=Group Chat Rooms
muc.room.summary.info=Below is an overview of the Group Chat Rooms in the service
muc.room.summary.info2=. From here you can view the rooms, edit their properties, and create new rooms.
muc.room.summary.destroyed=Room destroyed successfully.
muc.room.summary.total_room=Total Rooms
muc.room.summary.sorted_id=Sorted by Room ID
muc.room.summary.room=Room
muc.room.summary.description=Description
muc.room.summary.persistent=Persistent
muc.room.summary.users=Users
muc.room.summary.edit=Edit
muc.room.summary.destroy=Destroy
muc.room.summary.no_room_in_group=No rooms in the Group Chat service.
muc.room.summary.alt_persistent=Room is persistent
muc.room.summary.alt_temporary=Room is temporary
muc.room.summary.service=Service

# MUC service summary Page

muc.service.summary.title=Group Chat Service
muc.service.summary.info=Below is an overview of the Group Chat Services in the system. From here you can \
       edit their configurations, and create new services, and delete services you don't need anymore.
muc.service.summary.deleted=Service destroyed successfully.
muc.service.summary.total_room=Total Service
muc.service.summary.sorted_id=Sorted by Subdomain
muc.service.summary.subdomain=Subdomain
muc.service.summary.description=Description
muc.service.summary.numrooms=# Rooms
muc.service.summary.numusers=# Users
muc.service.summary.edit=Edit
muc.service.summary.destroy=Destroy
muc.service.summary.no_services=No group chat services configured.
muc.service.summary.total_services=Total Services
muc.service.summary.sorted=Sorted by Subdomain
muc.service.summary.services_per_page=Services per page
muc.service.summary.no_services_warning=There are no group chat services configured for this server.  \
        You will need to create a new service if you wish to provide MUC/group chat services.

# MUC delete service page

muc.service.delete.title=Delete MUC Service
muc.service.delete.info=Are you sure you want to destroy the MUC service
muc.service.delete.detail=from the system? You may specify a reason for the service destruction. \
        This information will be sent to occupants of rooms on the service.
muc.service.delete.destructon_title=Destruction Details
muc.service.delete.service_name=Subdomain:
muc.service.delete.reason=Reason:
muc.service.delete.destroy_service=Destroy Service

# Muc tasks Page

muc.tasks.title=Other Settings
muc.tasks.info=Use the forms below to configure settings for kicking idle users from group chat rooms \
        and to configure the task that logs room conversations to the database.
muc.tasks.update=Idle user settings updated successfully.
muc.tasks.log=Conversation logging settings updated successfully.
muc.tasks.valid_idel_minutes=Please enter a valid number for max idle minutes.
muc.tasks.valid_frequency=Please enter a valid number for the frequency.
muc.tasks.valid_batch=Please enter a valid number for the batch size.
muc.tasks.user_setting=Idle User Settings
muc.tasks.never_kick=Never kick idle users.
muc.tasks.kick_user=Kick users after they have been idle for
muc.tasks.conversation.logging=Conversation Logging
muc.tasks.flush=Flush interval (seconds):
muc.tasks.batch=Batch size:

# MUC Statistics
muc.stats.occupants.name=Group Chat: Occupants
muc.stats.occupants.description=Number of occupants in group chat rooms
muc.stats.occupants.label=Total Room Occupants
muc.stats.users.name=Group Chat: Connected Users
muc.stats.users.description=Number of users using the group chat service
muc.stats.users.label=Connected Users
muc.stats.incoming.name=Group Chat: Traffic
muc.stats.incoming.description=Rate of Group Chat messages
muc.stats.incoming.label=Incoming Messages
muc.stats.outgoing.name=Group Chat: Traffic
muc.stats.outgoing.description=Rate of Group Chat messages
muc.stats.outgoing.label=Outgoing Messages
muc.stats.active_group_chats.name = Group Chat: Rooms
muc.stats.active_group_chats.desc = The number of group chat rooms that have been active over time.
muc.stats.active_group_chats.units = Group chat Rooms

# Offline messages Page

offline.messages.title=Offline Messages
offline.messages.update=Settings updated successfully.
offline.messages.info=XMPP provides the option for servers to store-and-forward IM messages when they \
        are sent to a user that is not logged in. Supporting store-and-forward of 'offline messages' \
        can be a very convenient feature of an XMPP deployment. However, offline messages, like email, \
        can take up a significant amount of space on a server. There are several options for handling \
        offline messages; select the policy that best suites your needs.
offline.messages.size=Current size of all offline message:
offline.messages.policy=Offline Message Policy
offline.messages.never_back=Never store offline messages and bounce messages back to the sender.
offline.messages.never_store=Never store offline messages and drop messages so the sender is not notified.
offline.messages.storage_openfire=Store offline messages for later retrieval. Messages will be delivered \
        the next time the recipient logs in. Choose a storage policy and storage store max size below.
offline.messages.always_store=Always Store
offline.messages.always_store_info=Always store messages, even if the max storage size has been exceeded.
offline.messages.bounce=Store or Bounce
offline.messages.bounce_info=Store messages up to the max storage size. After the max size has been exceeded, \
        bounce the message back to the sender.
offline.messages.drop=Store or Drop
offline.messages.drop_info=Store messages for a user up to the max storage size. After the max size has been \
        exceeded, silently drop messages.
offline.messages.storage_limit=Per-user offline message storage limit:
offline.messages.choose_policy=Please choose a valid storage policy.
offline.messages.enter_store_size=Please enter a store size greater than 0 bytes.
offline.messages.bounce_option=Bounce
offline.messages.drop_option=Drop
offline.messages.store_option=Store

# Private data settings Page

private.data.settings.title=Private Data
private.data.settings.update=Settings updated successfully.
private.data.settings.info=Private data storage allows XMPP clients to store settings, bookmarks, etc. on the \
        server. Users can log into their account and their settings will follow them around (as opposed to having \
        the clients store the settings on the local computer where their settings will not follow them). You may \
        enable or disable this feature.
private.data.settings.policy=Set Private Data Policy
private.data.settings.enable_storage=Enable Private Data Storage
private.data.settings.enable_storage_info=allow clients to store information on the server.
private.data.settings.disable_storage=Disable Private Data Storage
private.data.settings.disable_storage_info=do not allow server-side storage.

# Reg settings Page

reg.settings.title=Registration Settings
reg.settings.info=Use the forms below to change various aspects of user registration and login.
reg.settings.update=Settings updated successfully.
reg.settings.inband_account=Inband Account Registration
reg.settings.inband_account_info=Inband account registration allows users to create accounts on the server \
        automatically using most clients. It does not affect the ability to create new accounts through \
        this web administration interface. Administrators may want to disable this option so users are \
        required to register by other means (e.g. sending requests to the server administrator or through \
        your own custom web interface).
reg.settings.enable=Enabled
reg.settings.auto_create_user=Users can automatically create new accounts.
reg.settings.disable=Disabled
reg.settings.not_auto_create=Users can not automatically create new accounts.
reg.settings.change_password=Change Password
reg.settings.change_password_info=You can choose whether users are allowed to change their password. \
        Password changing is independent from inband account registration. However, you may only \
        want to disable this feature when disabling inband account registration.
reg.settings.can_change=Users can change their password.
reg.settings.cannot_change=Users are not allowed to change their password.
reg.settings.anonymous_login=Anonymous Login
reg.settings.anonymous_login_info=You can choose to enable or disable anonymous user login. If it is \
        enabled, anyone can connect to the server and create a new session. If it is disabled only \
        users who have accounts will be able to connect.
reg.settings.anyone_login=Anyone may login to the server.
reg.settings.only_registered_login=Only registered users may login.
reg.settings.allowed_ips=Restrict Login
reg.settings.allowed_ips_info=Use the form below to define the IP addresses or IP address ranges \
        that are allowed to login. E.g.: 200.120.90.10, 200.125.80.*. Leaving the form empty means \
        that clients will be able to connect from any IP address.
reg.settings.ips_all=Restrict ALL (including anonymous) logins by these IP's:
reg.settings.ips_anonymous=Restrict anonymous logins by these IP's:

# Server db Page

server.db.title=Database Properties
server.db.info=Below is a list of properties for your database and the JDBC driver.
server.db.connect_info=Database Connection Info
server.db.version=Database and Version:
server.db.jdbc=JDBC Driver:
server.db.jdbc_driver=JDBC Driver Version:
server.db.connect_url=DB Connection URL:
server.db.user=DB User:
server.db.transaction=Transaction Support:
server.db.transaction_level=Transaction Isolation Level:
server.db.multiple_connect=Supports multiple connections
server.db.multiple_connect2=open at once:
server.db.read_only_mode=In read-only mode:
server.db.pool_info=Connection Pool Info
server.db.house_keeping_sleep=House Keeping Interval:
server.db.house_keeping_sql=Connection Test SQL:
server.db.connection_lifetime=Maximum Connection Lifetime:
server.db.connection_max=Maximum Connections:
server.db.connection_min=Minimum Connections:
server.db.test_after_use=Test Connection After Use:
server.db.test_before_use=Test Connection Before Use:
server.db.connections=Connections:
server.db.connections.active=active
server.db.connections.available=available
server.db.connections.max=max
server.db.connections_served=Connections Served:
server.db.connections_refused=Connections Refused:
server.db.connection_details=Connection Details:
server.db.connection_details.id=Id
server.db.connection_details.when_created=When Created
server.db.connection_details.last_used=Last Used
server.db.connection_details.thread=Thread

server.db_stats.title=Database Query Statistics
server.db_stats.description=Enable database query statistics to trace all database queries made. \
  This can be useful to debug issues and monitor database performance. However, it's \
  not recommended that you leave query statistics permanently running, as they will cause \
  performance to degrade slightly.
server.db_stats.status=Query Statistics Status
server.db_stats.enabled=Enabled
server.db_stats.disabled=Disabled
server.db_stats.update=Update
server.db_stats.refresh=Refresh
server.db_stats.none=none
server.db_stats.settings=Query Statistics Settings
server.db_stats.seconds=seconds
server.db_stats.set=Set
server.db_stats.clear_stats=Clear All Stats
server.db_stats.select_stats=SELECT Query Statistics
server.db_stats.insert_stats=INSERT Query Statistics
server.db_stats.update_stats=UPDATE Query Statistics
server.db_stats.delete_stats=DELETE Query Statistics
server.db_stats.operations=Total # of operations
server.db_stats.total_time=Total time for all operations (ms)
server.db_stats.avg_rate=Average time for each operation (ms)
server.db_stats.total_rate=Operations per second
server.db_stats.queries=Most common SQL queries
server.db_stats.query=Query
server.db_stats.count=Count
server.db_stats.time=Total Time
server.db_stats.average_time=Avg. Time
server.db_stats.no_queries=No queries

# Server properties Page

server.properties.title=System Properties
server.properties.info=Below is a list of the system properties. Values for encrypted and sensitive fields are \
        hidden. Long property names and values are clipped. Hold your mouse over the property name to see \
        the full value or to see both the full name and value, click the edit icon next to the property.
server.properties.system=System Properties
server.properties.error=Error -- creating the property failed, see below.
server.properties.saved=Property saved successfully.
server.properties.deleted=Property deleted successfully.
server.properties.edit_property=Use the form below this table to edit the property value.
server.properties.error_deleting=Error deleting the property.
server.properties.no_property=No properties set.
server.properties.name=Property Name
server.properties.value=Property Value
server.properties.edit=Edit
server.properties.alt_edit=Click to edit this property
server.properties.alt_delete=Click to delete this property
server.properties.edit_property_title=Edit property
server.properties.new_property=Add new property
server.properties.enter_property_name=Please enter a valid property name.
server.properties.enter_property_value=Please enter a property value.
server.properties.max_character=1000 character max.
server.properties.encryption=Property Encryption
server.properties.encrypted=Property encrypted successfully.
server.properties.encrypt=Encrypt
server.properties.alt_encrypt=Click to encrypt this property
server.properties.alt_encrypted=Property is encrypted
server.properties.encrypt_property_true=Encrypt this property value
server.properties.encrypt_property_false=Do not encrypt this property value
server.properties.delete_confirm=Are you sure you want to delete this property?
server.properties.encrypt_confirm=Are you sure you want to encrypt this property?

# Server props Page

server.props.title=Edit Server Properties
server.props.info=Use the form below to edit server properties.
server.props.update.norestart=Server properties updated successfully
server.props.update=Server properties updated successfully. You'll need to
server.props.update2=the server to have the changes take effect (see
server.props.property=Server Properties
server.props.name=Server Name:
server.props.valid_hostname=Please enter a valid server host name or
server.props.valid_hostname1=restore the default
server.props.server_port=Server-to-Server Port:
server.props.component_port=Component Port:
server.props.port=Client Port:
server.props.valid_port=Please enter a valid port number or
server.props.valid_port1=restore the default
server.props.error_port=Error -- this port and the SSL port can not be equal.
server.props.ssl_port=Client SSL Port:
server.props.ssl=SSL Enabled:
server.props.enable=Enabled
server.props.disable=Disabled
server.props.ssl_valid=Please enter a valid SSL port number or
server.props.ssl_valid1=restore the default
server.props.admin_port=Admin Console Port:
server.props.admin_secure_port=Secure Admin Console Port:
server.props.jmx_enabled=JMX Enabled:
server.props.jmx_secure=JMX Require Admin User:
server.props.jmx_port=JMX Connector Port:

# Server stopped Page

server.stopped.title_restarting=Restarting Server
server.stopped.title_stopped=Server stopped
server.stopped.admin_console=Admin Console
server.stopped.restarted=The server is being restarted.To continue:
server.stopped.wait_time=Wait a few seconds until the server has been restarted.
server.stopped.login_console=Login to the admin console
server.stopped.stop=The server is being stopped.To continue:
server.stopped.wait_restarted=Wait a few seconds and then
server.stopped.wait_restarted2=the server.

# Server-to-server settings Page

server2server.settings.title=Server to Server Settings
server2server.settings.info=Use the forms below to configure settings for connections to remote \
        servers. You can also {0}view{1} the current remote server connections.
server2server.settings.enabled.legend=Service Enabled
server2server.settings.label_disable=Disabled
server2server.settings.label_disable_info=Remote servers are not allowed to exchange packets with this server.
server2server.settings.label_enable=Enabled
server2server.settings.label_enable_info=Remote servers can exchange packets with this server on port
server2server.settings.valid.port=Please enter a valid port.
server2server.settings.update=Idle connections settings updated successfully.
server2server.settings.valid.idle_minutes=Please enter a valid number for max idle minutes.
server2server.settings.valid.domain=Please specify the domain of the remote server.
server2server.settings.valid.remotePort=Please enter a valid port number.
server2server.settings.close_settings=Idle Connections Settings
server2server.settings.never_close=Never close idle connections.
server2server.settings.close_session=Close connections after they have been idle for
server2server.settings.allowed=Allowed to Connect
server2server.settings.anyone=Anyone
server2server.settings.anyone_info=Any remote server is allowed to connect to this server. Use the \
        table below to override the default settings.
server2server.settings.whitelist=White List
server2server.settings.whitelist_info=Only some remote servers are allowed to connect to this \
        server. Use the table below to define the allowed remote servers and their settings.
server2server.settings.disallowed=Not Allowed to Connect
server2server.settings.disallowed.info=The remote servers listed in the following table will not \
        be able to connect to this server. Use the form below to block new remote servers from \
        connecting to this server.
server2server.settings.domain=Domain
server2server.settings.remotePort=Port
server2server.settings.empty_list=No remote servers
server2server.settings.allow=Add Server
server2server.settings.block=Block Server
server2server.settings.confirm_delete=Are you sure you want to remove this remote server?
server2server.settings.confirm.updated=Remote server information updated successfully.
server2server.settings.confirm.allowed=Remote server is now allowed to connect to the server.
server2server.settings.confirm.blocked=Remote server is now not allowed to connect to the server.
server2server.settings.confirm.deleted=Remote server information was deleted.

# External component settings Page

component.settings.title=External Component Settings
component.settings.info=XMPP allows trusted components to connect to the server to provide new \
        services. Components will use a subdomain to provide their services. You can also \
        {0}view the external components{1} that are currently connected to this server.
component.settings.enabled.legend=Service Enabled
component.settings.label_disable=Disabled
component.settings.label_disable_info=External components are not allowed to connect to this server.
component.settings.label_enable=Enabled
component.settings.label_enable_info=External components can connect to this server.
component.settings.port=Port:
component.settings.valid.port=Please enter a valid port.
component.settings.defaultSecret=Default shared secret:
component.settings.valid.defaultSecret=Please specify a default secret key.
component.settings.valid.subdomain=Please specify the subdomain of the component.
component.settings.valid.secret=Please specify the secret key of the component.
component.settings.modification.denied=Requested operation is not allowed.
component.settings.allowed=Allowed to Connect
component.settings.anyone=Anyone
component.settings.anyone_info=Any component is allowed to connect to this server. Use the table \
        below to override the default shared secret.
component.settings.whitelist=Whitelist
component.settings.whitelist_info=Only some components are allowed to connect to this server. Use \
        the table below to define the allowed components and their shared secret keys.
component.settings.disallowed=Not Allowed to Connect
component.settings.disallowed.info=The components listed in the following table will not be able \
        to connect to this server. Use the form below to block new components from connecting to \
        this server.
component.settings.subdomain=Subdomain
component.settings.secret=Shared secret
component.settings.empty_list=No components
component.settings.allow=Add Component
component.settings.block=Block Component
component.settings.confirm_delete=Are you sure you want to remove this component?
component.settings.confirm.updated=Component information updated successfully.
component.settings.confirm.allowed=Component is now allowed to connect to the server.
component.settings.confirm.blocked=Component is now not allowed to connect to the server.
component.settings.confirm.deleted=Component information was deleted.

# Session conflict Page

session.conflict.title=Conflict Policy
session.conflict.update=Settings updated successfully.
session.conflict.info=XMPP allows multiple logins to the same user account by assigning a unique \
        "resource name" to each connection. If a connection requests a resource name that is already \
        in use, the server must decide how to handle the conflict. The options on this page allow you \
        to determine if the server always kicks off existing connections, never kicks off existing \
        connections, or sets the number of login attempts that should be rejected before kicking off \
        an existing connection. The last option allows users to receive an error when logging in that \
        allows them to request a different resource name.
session.conflict.policy=Set Conflict Policy
session.conflict.always_kick=Always kick
session.conflict.always_kick_info=If there is a resource conflict, immediately kick the other resource.
session.conflict.never_kick=Never kick
session.conflict.never_kick_info=If there is a resource conflict, don't allow the new resource to log in.
session.conflict.allow_one=Allow one login attempt
session.conflict.resource_conflict=If there is a resource conflict, report an error one time but don't \
        kick the existing connection.
session.conflict.kick_value=Assign kick value
session.conflict.kick_value_info=Specify the number of login attempts allowed before conflicting \
        resources are kicked. You must specify a number greater than one.
session.conflict.enter_value=Please enter a value greater than 1.

# Session details Page

session.details.title=Session Details
session.details.info=Below are session details for the session {0}. If the user {1} has multiple \
        sessions open, they will appear below.
session.details.session_id=Session ID:
session.details.username=User Name &amp; Resource:
session.details.anonymous=Anonymous
session.details.status=Status
session.details.priority=Priority
session.details.close=Closed
session.details.connect=Connected
session.details.streaming=Streaming
session.details.authenticated=Authenticated
session.details.presence=Presence
session.details.away=Away
session.details.chat_available=Available to Chat
session.details.not_disturb=Do Not Disturb
session.details.online=Online
session.details.extended=Extended Away
session.details.unknown=Unknown/Not Recognized
session.details.session_created=Session Created:
session.details.last_active=Session Last Active:
session.details.statistics=Session Statistics:
session.details.received=Packets Received/Sent:
session.details.hostname=Client IP / Hostname:
session.details.multiple_session=Multiple User Sessions
session.details.name=Name
session.details.resource=Resource
session.details.if_presence=Presence (if authenticated)
session.details.clientip=Client IP
session.details.close_connect=Close Connection
session.details.session_detail=Current session details above.
session.details.back_button=Back to Summary
session.details.node=Node
session.details.local=Local
session.details.remote=Remote

# Session row Page

session.row.cliked=Click for more info...
session.row.cliked_ssl=User is connected via SSL
session.row.cliked_kill_session=Click to kill session...
session.row.confirm_close=Are you sure you want to close this connection?

# Session summary Page

session.summary.title=Client Sessions
session.summary.close=Client session closed successfully.
session.summary.active=Active Client Sessions
session.summary.not_session=No Client Sessions
session.summary.last_update=List last updated
session.summary.sessions_per_page=Sessions per page

# Server Session summary Page

server.session.summary.title=Server Sessions
server.session.summary.close=Session closed successfully.
server.session.summary.active=Connected Remote Servers
server.session.summary.info=Below is a list of sessions to remote servers.  \
        Server to server communication requires two independent connections: one \
        is used for receiving packets and the other for sending packets. You can also modify \
        {0}remote server settings{1}.
server.session.summary.not_session=No Sessions
server.session.summary.last_update=List last updated
server.session.label.host=Host
server.session.label.connection=Connection
server.session.label.creation=Creation Date
server.session.label.last_active=Last Activity
server.session.label.close_connect=Close Connection
server.session.connection.incoming=Incoming
server.session.connection.outgoing=Outgoing
server.session.connection.both=Both
server.session.summary.sessions_per_page=Sessions per page

# Server Session details Page

server.session.details.title=Remote Server Connections Details
server.session.details.info=Below are details about the sessions with the remote server {0}.
server.session.details.hostname=Remote server IP / Hostname:
server.session.details.incoming_session=Incoming Session Details
server.session.details.streamid=Stream ID
server.session.details.authentication=Authentication
server.session.details.dialback=Dialback
server.session.details.tlsauth=Certificate
server.session.details.cipher=Cipher Suite
server.session.details.incoming_statistics=Packets RX
server.session.details.outgoing_session=Outgoing Session Details
server.session.details.outgoing_statistics=Packets TX

# External Component Session summary Page

component.session.summary.title=Component Sessions
component.session.summary.close=Session closed successfully.
component.session.summary.active=Connected External Components
component.session.summary.info=Below is a list of connected external components to this server. \
        You can also modify the {0}external components settings{1}.
component.session.summary.not_session=No Sessions
component.session.summary.last_update=List last updated
component.session.label.domain=Domain
component.session.label.name=Name
component.session.label.category=Category
component.session.label.type=Type
component.session.label.creation=Creation Date
component.session.label.last_active=Last Activity
component.session.label.close_connect=Close Connection
component.session.summary.sessions_per_page=Sessions per page

# External Component Session details page

component.session.details.title=External Component Connection Details
component.session.details.info=Below are details about the session with the external component {0}.

# General Setup

setup.title=Setup

# Setup environment check

setup.env.check.error=Error: Can not proceed with
setup.env.check.error_info=Your current installation fails to meet minimum server requirements - please see the checklist below:
setup.env.check.jdk=At least JDK 1.5
setup.env.check.servlet=Servlet 2.3 Support
setup.env.check.jsp=JSP 1.2 Support
setup.env.check.class=Classes
setup.env.check.not_home=Home not found. Define system property "openfireHome" or create and add the openfire_init.xml file to the classpath
setup.env.check.doc=Please read the installation documentation and try setting up your environment again. After making changes, restart your appserver and load this page again.

# Setup admin settings Page

setup.admin.settings.account=Administrator Account
setup.admin.settings.info=Enter settings for the system administrator account (username of "admin") \
        below. It is important to choose a password for the account that cannot be easily guessed -- \
        for example, at least six characters long and containing a mix of letters and numbers. You \
        can skip this step if you have already setup your admin account (not for first time users).
setup.admin.settings.ldap.info=Choose one or more users from your LDAP directory to be administrators by \
    entering their usernames.
setup.admin.settings.clearspace.info=Choose one or more users from your Clearspace service to be \
    administrators by entering their usernames.
setup.admin.settings.error=There were errors when updating the admin account. Please see below.
setup.admin.settings.username-error=No username was provided or the specified username was not found.
setup.admin.settings.current_password=Current Password:
setup.admin.settings.current_password_description=If this is a new installation, the current \
        password will be 'admin'.
setup.admin.settings.current_password_error=Please enter the correct current password.
setup.admin.settings.email=Admin Email Address:
setup.admin.settings.email_description=A valid email address for the admin account.
setup.admin.settings.email_error=Please enter a valid email address.
setup.admin.settings.new_password=New Password:
setup.admin.settings.valid_new_password=Please enter a valid new password.
setup.admin.settings.not_new_password=The new passwords do not match.
setup.admin.settings.confirm_password=Confirm Password:
setup.admin.settings.valid_confirm=Please enter a valid new confirmation password.
setup.admin.settings.skip_this_step=Skip This Step
setup.admin.settings.add.administrator = Add Administrator
setup.admin.settings.administrator = Administrator
setup.admin.settings.remove = Remove

setup.admin.settings.test.title-desc=Administrator Settings
setup.admin.settings.test.status-success=Status: Authentication Successful!
setup.admin.settings.test.status-success.detail=Specified username and password are valid. Close \
    this test panel to continue.
setup.admin.settings.test.status-error=Status: Authentication Failed
setup.admin.settings.test.error-user=Username not found.
setup.admin.settings.test.error-password=Password is incorrect.

# Setup completed Page

setup.completed.setup=Setup
setup.completed.jive=Jive Software
setup.completed.run=Setup Already Run
setup.completed.run_info=It appears setup has already been run. To administer your server, \
        please use the
setup.completed.run_info1=Admin Console
setup.completed.run_info2=To re-run setup, you need to stop your appserver, delete the \
        "setup" property from the openfire.xml file, restart the server, then reload \
        the setup tool.

# Setup datasource jndi Page

setup.datasource.jndi.setting=Datasource Settings - JNDI Connection
setup.datasource.jndi.setting_info=Choose a JNDI datasource below to connect to the {0} \
        database. The name varies between application servers, but it is generally of the \
        form: {1}. Please consult your application server's documentation for more information.
setup.datasource.jndi.name=JNDI Datasource Name:
setup.datasource.jndi.custom=Custom:
setup.datasource.jndi.valid_name=Please enter a valid JNDI name.
setup.datasource.jndi.note=Note, it might take between 30-60 seconds to connect to your database.

# Setup datasource settings Page

setup.datasource.settings.title=Database Settings
setup.datasource.settings.info=Choose how you would like to connect to the {0} database.
setup.datasource.settings.connect=Standard Database Connection
setup.datasource.settings.connect_info=Use an external database with the built-in connection pool.
setup.datasource.settings.jndi=JNDI Datasource
setup.datasource.settings.jndi_info=Use a datasource defined by your application server via JNDI.
setup.datasource.settings.embedded=Embedded Database
setup.datasource.settings.embedded_info=Use an embedded database, powered by HSQLDB. This option \
        requires no external database configuration and is an easy way to get up and running quickly. \
        However, it does not offer the same level of performance as an external database.

# Setup datasource standard Page

setup.datasource.standard.title=Database Settings - Standard Connection
setup.datasource.standard.label=Database Driver Presets
setup.datasource.standard.info=Specify a JDBC driver and connection properties to connect to your \
        database. If you need more information about this process please see the database documentation \
        distributed with
setup.datasource.standard.info2=Note:
setup.datasource.standard.info3=Database scripts for most popular databases are included in the  \
        server distribution at
setup.datasource.standard.failed_connect=Failed to establish a database connection - please see specific \
        errors listed below.
setup.datasource.standard.pick_database=Pick Database...
setup.datasource.standard.jdbc=JDBC Driver Class:
setup.datasource.standard.jdbc_info=The valid classname of your JDBC driver, ie: com.mydatabase.driver.MyDriver.
setup.datasource.standard.url=Database URL:
setup.datasource.standard.valid_url=The valid URL used to connect to your database, ie: jdbc:mysql://host:port/database
setup.datasource.standard.username=Username:
setup.datasource.standard.username_info=The user used to connect to your database - note, this may not be \
        required and can be left blank.
setup.datasource.standard.password=Password:
setup.datasource.standard.password_info=The password for the user account used for this database - note, \
        this may not be required and can be left blank.
setup.datasource.standard.connect=Connections:
setup.datasource.standard.min=Minimum:
setup.datasource.standard.max=Maximum:
setup.datasource.standard.pool=The minimum and maximum number of database connections the \
        connection pool should maintain.
setup.datasource.standard.timeout=Connection Timeout:
setup.datasource.standard.timeout_info=The time (in days) before connections in the connection \
        pool are recycled.
setup.datasource.standard.note=Note, it might take between 30-60 seconds to connect to your database.

# Profile settings page
setup.profile.title=Profile Settings
setup.profile.description=Choose the user and group system to use with the server.
setup.profile.default=Default
setup.profile.default_description=Store users and groups in the server database. This is the \
  best option for simple deployments.
setup.profile.default.scramOnly=Only Hashed Passwords
setup.profile.default.scramOnly_description=Store only non-reversible hashes of passwords in the database. \
  This only supports PLAIN and SCRAM-SHA-1 capable clients.
setup.profile.ldap=Directory Server (LDAP)
setup.profile.ldap_description=Integrate with a directory server such as Active Directory or \
  OpenLDAP using the LDAP protocol. Users and groups are stored in the directory and treated \
  as read-only.
setup.profile.clearspace=Clearspace Integration
setup.profile.clearspace_description=Integrate with an existing Clearspace installation.  Users and groups \
  will be pulled directly from Clearspace. Clearspace will also be used for authenticating users. \
  Please be aware that Clearspace 2.0 or higher is required.


# Setup LDAP pages

setup.ldap.title=Profile Settings - Directory Server
setup.ldap.profile=Profile Settings
setup.ldap.connection_settings=Connection Settings
setup.ldap.user_mapping=User Mapping
setup.ldap.group_mapping=Group Mapping
setup.ldap.step_one=Step 1 of 3
setup.ldap.step_two=Step 2 of 3
setup.ldap.step_three=Step 3 of 3
setup.ldap.continue=Save & Continue
setup.ldap.test=Test Settings
setup.ldap.advanced=Advanced Settings

setup.ldap.server.description=Configure connection settings for your LDAP directory below. All \
   fields are required; if you need additional information about a field, hover your mouse over \
   the corresponsing help icon.
setup.ldap.server.ldap_server=LDAP Server
setup.ldap.server.type=Server Type
setup.ldap.server.type_select=--Select directory server type--
setup.ldap.server.type_other=Other or Unknown
setup.ldap.server.type_help=The type of directory server you are connecting to.
setup.ldap.server.host=Host
setup.ldap.server.host_help=LDAP server host name; e.g. ldap.example.com, etc.
setup.ldap.server.host_error=Enter a valid LDAP server host name.
setup.ldap.server.port=Port
setup.ldap.server.port_help=LDAP server port number. The default value is 389.
setup.ldap.server.port_error=Enter a valid LDAP server port number.
setup.ldap.server.basedn=Base DN
setup.ldap.server.basedn_help=The starting DN that contains all user accounts. The entire subtree \
  under the base DN will be searched for user accounts (unless subtree searching is disabled).
setup.ldap.server.basedn_error=Enter a valid LDAP base DN.
setup.ldap.server.auth=Authentication
setup.ldap.server.admindn=Administrator DN
setup.ldap.server.admindn_help=The full DN of a directory administrator. All directory operations will be \
  performed with this account. The admin must be able to perform searches and load user records. \
  The user does not need to be able to make changes to the directory, as the server treats the \
  directory as read-only. If this property is not set, an anonymous login to the server will be attempted.
setup.ldap.server.password=Password
setup.ldap.server.password_help=The password for the directory administrator.
setup.ldap.server.connection_pool=Use Connection Pool
setup.ldap.server.connection_pool_help=Connection Pooling. Default is 'Yes'
setup.ldap.server.ssl=Use SSL
setup.ldap.server.ssl_help=Enable SSL connections to your LDAP server, default port is usually 636
setup.ldap.server.debug=Enable Debug
setup.ldap.server.debug_help=Write trace information about LDAP connections to System.out
setup.ldap.server.referral=Follow Referrals
setup.ldap.server.referral_help=Automatically follow LDAP referrals when found
setup.ldap.server.alias_dereference=Deference Aliases
setup.ldap.server.alias_dereference_help=Automatically deference LDAP aliases when found
setup.ldap.server.alias_enclose_dns=Enclose DNs
setup.ldap.server.alias_enclose_dns_help=Enclose DNs with quotes

setup.ldap.server.test.error-auth=Error authenticating with the LDAP server. Check supplied credentials.
setup.ldap.server.test.error-connection=Error connecting to the LDAP server. Ensure that the directory \
    server is running at the specified host name and port and that a firewall is not blocking access \
    to the server.
setup.ldap.server.test.error-unknownhost=Unknown host address.
setup.ldap.server.test.invalid-name=Invalid DN syntax or naming violation.
setup.ldap.server.test.name-not-found=Error verifying base DN. Verify that the value is correct.
setup.ldap.server.test.close=Close
setup.ldap.server.test.title=Test
setup.ldap.server.test.title-desc=Connection Settings
setup.ldap.server.test.status-success=Status: Success!
setup.ldap.server.test.status-success.detail=A connection was successfully established to the LDAP \
    server using the settings above. Close this test panel and continue to the next step.
setup.ldap.server.test.status-error=Status: Error

setup.ldap.user.description=Configure how the server finds and loads users from your LDAP directory. \
  If you need additional information about a field, hover your mouse over the corresponsing help icon.
setup.ldap.user.username_field=Username Field
setup.ldap.user.username_field_description=The field name that the username lookups will be \
  performed on. If this property is not set, the default value is <b>uid</b>. Active Directory \
  users should try the default value <b>sAMAccountName</b>.
setup.ldap.user.username_field_error=Enter a valid username field.
setup.ldap.user.search_fields=Search Fields
setup.ldap.user.search_fields_description=The LDAP fields that will be used for user searches. It \
  is not recommended that you set a value for this field unless the default search fields do not \
  work for you (username, name, and email fields). An example search value is \
  &quot;Username/uid,Name/cname&quot;. That searches the uid and cname fields in the directory and \
  labels them as &quot;Username&quot; and &quot;Name&quot; in the search UI. You can add as many \
  fields as you would like using comma-delimited &quot;DisplayName/Field&quot; pairs. You should \
  ensure that any fields used for searching are properly indexed so that searches return quickly.
setup.ldap.user.user_filter=User Filter
setup.ldap.user.user_filter_description=An optional user filter to append to the default filter \
  when loading users. The default user filter is created using the attribute specified by \
  the username field. For example, if the username field is &quot;uid&quot;, then the default \
  user filter would be &quot;(uid={0})&quot; where {0} is dynamically replaced with the username \
  being searched for.

setup.ldap.user.vcard.mapping=User Profiles (vCard)
setup.ldap.user.vcard.description=Use the form below to specify the LDAP fields that match the profile \
    fields. Fields that are left empty will not be mapped. Values enclosed in {} will be replaced with \
    actual LDAP content.
setup.ldap.user.vcard.label1=Profile Field
setup.ldap.user.vcard.label2=Value
setup.ldap.user.vcard.name=Name
setup.ldap.user.vcard.email=Email
setup.ldap.user.vcard.fullname=Full Name
setup.ldap.user.vcard.nickname=Nickname
setup.ldap.user.vcard.birthday=Birthday
setup.ldap.user.vcard.photo=Photo/Avatar
setup.ldap.user.vcard.home=Home
setup.ldap.user.vcard.street=Street Address
setup.ldap.user.vcard.city=City
setup.ldap.user.vcard.state=State/Province
setup.ldap.user.vcard.pcode=Postal Code
setup.ldap.user.vcard.country=Country
setup.ldap.user.vcard.phone=Phone Number
setup.ldap.user.vcard.mobile=Mobile Number
setup.ldap.user.vcard.fax=Fax
setup.ldap.user.vcard.pager=Pager
setup.ldap.user.vcard.business=Business
setup.ldap.user.vcard.title=Job Title
setup.ldap.user.vcard.department=Department
setup.ldap.user.vcard.personal=Personal
setup.ldap.user.vcard.avatardb=Store avatar in database if not provided by LDAP

setup.ldap.test.error-loading-sample=An error occured while loading sample from LDAP. Check error.log for more information.
setup.ldap.test.internal-server-error=Test page is not able to find required information in HTTP session.

setup.ldap.user.vcard.test.description=A random profile is selected for you to review. Bold fields with no value mean \
  that an error may have been found. To view another profile click 'Next random profile'. When you are finished close \
  this window.
setup.ldap.user.vcard.test.random=Next random profile
setup.ldap.user.test.users-not-found=No users were found using the specified configuration. Try changing the base DN, \
   user filter or username field.

setup.ldap.group.description=Configure how the server finds and loads groups from your LDAP directory. \
  If you need additional information about a field, hover your mouse over the corresponsing help icon.
setup.ldap.group.name_field=Group Field
setup.ldap.group.name_field_description=The field name that the group name lookups will be \
  performed on. If this property is not set, the default value is <b>cn</b>.
setup.ldap.group.member_field=Member Field
setup.ldap.group.member_field_description=The field name that holds the members in a group. If \
  this property is not set, the default value is <b>member</b>.
setup.ldap.group.description_field=Description Field
setup.ldap.group.description_field_description=The field name that holds the description a group. \
  If this property is not set, the default value is <b>description</b>.
setup.ldap.group.posix=Posix Mode
setup.ldap.group.posix_description=A value of &quot;Yes&quot; means that users are stored within \
  the group by their user name alone. A value of &quot;No&quot; means that users are stored by \
  their entire DN within the group. If this property is not set, the default value is <b>No</b>. \
  The posix mode must be set correctly for your server in order for group integration to work.
setup.ldap.group.filter=Group Filter
setup.ldap.group.filter_description=An optional group filter to append to the default filter when \
  loading groups. The default group filter is created using the group name. \
  For example, if the group name field is &quot;cn&quot;, then the default \
  group filter would be &quot;(cn={0})&quot; where {0} is dynamically replaced with the \
  group name being searched for.

setup.ldap.group.test.description=A small list of groups is selected for you to review. When you are finished close \
  this window.
setup.ldap.group.test.label-description=Description
setup.ldap.group.test.label-members=Members
setup.ldap.group.test.group-not-found=No groups were found using the specified configuration. Try changing the base DN,\
   group filter or member field.

# Setup Clearspace Pages

setup.clearspace.continue=Save & Continue
setup.clearspace.test=Test Settings
setup.clearspace.title=Profile Settings - Clearspace Integration
setup.clearspace.profile=Profile Settings
setup.clearspace.service.integration=Clearspace Integration
setup.clearspace.service.connection_settings=Connection Settings
setup.clearspace.service=Clearspace Service
setup.clearspace.service.password=Password
setup.clearspace.service.description=Configure connection settings for your Clearspace service below.  \
    All fields are required and configured from the Clearspace admin console under the Real-Time tab.  \
    Please be aware that Clearspace 2.0 or higher is required.
setup.clearspace.service.uri=URI
setup.clearspace.service.uri_help=Clearspace service URI; e.g. https://cs.example.com:80/clearspace, etc.
setup.clearspace.service.uri_error=Enter a valid Clearspace service URI.
setup.clearspace.service.secret=Shared Secret
setup.clearspace.service.secret_help=Shared secret between Clearspace and Openfire.
setup.clearspace.service.secret_error=Enter a valid shared secret as set in Clearspace.
setup.clearspace.service.connection_error=Enter a valid configuration, use the test button for more information.
setup.clearspace.service.advanced=Advanced SSL Settings
setup.clearspace.service.certificate.verify.chain=Verify chain of certificate
setup.clearspace.service.certificate.verify.chain_help=Subject of each certificate is the issuer of the next certificate in the chain
setup.clearspace.service.certificate.verify.root=Verify root certificate
setup.clearspace.service.certificate.verify.root_help=Last certificate in the chain was issued by a trusted CA
setup.clearspace.service.certificate.accept-selfsigned=Accept self-signed certificates
setup.clearspace.service.certificate.accept-selfsigned_help=Certificates not signed by a CA are trusted
setup.clearspace.service.certificate.verify.identity=Verify Subject DN matches target hostname
setup.clearspace.service.certificate.verify.identity_help=First certificate in the chain corresponds to the target server
setup.clearspace.service.certificate.verify.validity=Verify certificate is not expired
setup.clearspace.service.certificate.verify.validity_help=Certificate is valid at the current time.

setup.clearspace.service.test.error-connection=An error occured while attempting to connect to Clearspace.  \
    Please check your Clearspace admin console, under the Real-Time tab, and verify that the URI and Shared \
    Secret match what you have entered below.
setup.clearspace.service.test.error-authentication=An error occured while attempting to connect to Clearspace.  \
    Please check that the shared secret is that same that has Clearspace. (Invalid shared secret).
setup.clearspace.service.test.error-pageNotFound=An error occured while attempting to connect to Clearspace.  \
    Please check that the URI is correct and that points to your Clearspace instance. (Page not found).
setup.clearspace.service.test.error-serviceNotAvaitble=An error occured while attempting to connect to Clearspace.  \
    Please check Clearspace logs since there was an interal error. (Service not avaible).
setup.clearspace.service.test.error-updateState=An error occured while attempting to connect to Clearspace.  \
    Clearspace is in an update state. Please go to the Clearspace admin console and finish the update. (Update state).
setup.clearspace.service.test.error-unknownHost=An error occured while attempting to connect to Clearspace.  \
    Please check that the host is correct and that points to your Clearspace instance. (Unknown host).
setup.clearspace.service.test.close=Close
setup.clearspace.service.test.title=Test
setup.clearspace.service.test.title-desc=Connection Settings
setup.clearspace.service.test.status-success=Status: Success!
setup.clearspace.service.test.status-success.detail=A connection was successfully established to the Clearspace \
    service using the settings above. Close this test panel and continue to the next step.
setup.clearspace.service.test.status-error=Status: Error
setup.clearspace.service.test.error-detail=Exception detail:


# Setup finished Page

setup.finished.title=Setup Complete!
setup.finished.info=This installation of {0} is now complete. To continue:
setup.finished.login=Login to the admin console
setup.finished.wait=Please wait, finishing setup...

# Setup host settings Page

setup.host.settings.title=Server Settings
setup.host.settings.info=Below are host settings for this server. Note: the suggested value for the \
        domain is based on the network settings of this machine.
setup.host.settings.domain=Domain:
setup.host.settings.invalid_domain=Invalid domain.
setup.host.settings.hostname=Hostname or IP address of this server.
setup.host.settings.port=Admin Console Port:
setup.host.settings.secure_port=Secure Admin Console Port:
setup.host.settings.invalid_port=Invalid port number
setup.host.settings.port_number=Port number for the web-based admin console (default is 9090).
setup.host.settings.secure_port_number=Port number for the web-based admin console through SSL (default is 9091).
setup.host.settings.encryption_algorithm=Property Encryption via:
setup.host.settings.encryption_algorithm_info=Select an encryption engine/algorithm to use when encrypting properties.
setup.host.settings.encryption_aes=AES
setup.host.settings.encryption_blowfish=Blowfish
setup.host.settings.encryption_key=Property Encryption Key:
setup.host.settings.encryption_key_info=For additional security, you may optionally define a custom encryption key.
setup.host.settings.encryption_key_invalid=You must input the same encryption key value twice to ensure that you have typed the hidden value correctly.

# Setup index Page

setup.index.title=Welcome to Setup
setup.index.choose_lang=Choose Language
setup.index.info=Welcome to {0} Setup. This tool will lead you through the initial setup \
        of the server. Before you continue, choose your preferred language.
setup.index.success=Success
setup.index.error=Error
setup.index.vm=Java VM Support
setup.index.jdk=At least JDK 1.5
setup.index.found=Found: JVM
setup.index.class=Classes
setup.index.con_file=Configuration Files
setup.index.dir=conf Directory
setup.index.valid_conf=Valid conf directory.
setup.index.unable_locate_dir=Unable to locate valid conf directory. Please refer to the installation \
        documentation for the correct way to set the conf directory.
setup.index.not_permission=Setup was able to find your conf directory but does not have read permission \
        on it. Please alter the directory permissions.
setup.index.not_write_permission=Setup was able to find your conf directory but does not have write \
        permission on it. Please alter the directory permissions.

# Setup pause Page

setup.pause.title=Please restart your server and close this window. Launch the admin console using \
either the launcher or start as a service to enter the admin console.
setup.pause.close=Close Window

# Setup sidebar Page

setup.sidebar.title=Setup Progress
setup.sidebar.language=Language Selection
setup.sidebar.settings=Server Settings
setup.sidebar.datasource=Database Settings
setup.sidebar.profile=Profile Settings
setup.sidebar.admin=Admin Account

# Prelogin setup sidebar Page

prelogin.setup.sidebar.title.clearspace=Clearspace Integration
prelogin.setup.error.clearspace.sharedsecret=Openfire and Clearspace shared secret doesn't match. Use the test button for more information.
prelogin.setup.error.clearspace.connection=Openfire is not able to connect to that URI. Use the test button for more information.

# SSL settings Page

ssl.settings.title=Security Settings
ssl.settings.update=Settings updated successfully.
ssl.settings.client.info=Clients can connect to the server using secured or unsecured connections. \
        Use the following form to specify if clients can only connect to the server using secured \
        connections.
ssl.settings.client.legend=Client Connection Security
ssl.settings.client.label_required=Required
ssl.settings.client.label_required_info=Clients can only connect to the server using secured connections.
ssl.settings.client.label_notrequired=Optional
ssl.settings.client.label_notrequired_info=Clients may connect to the server using secured connections.
ssl.settings.client.label_custom=Custom
ssl.settings.client.label_custom_info=Advanced configuration
ssl.settings.client.label_self-signed=Accept self-signed certificates. Server dialback over TLS is now available.
ssl.settings.client.customSSL=Old SSL method:
ssl.settings.client.customTLS=TLS method:
ssl.settings.client.custom.mutualauth.socket=Mutual authentication (socket connections)
ssl.settings.client.custom.mutualauth.bosh=Mutual authentication (BOSH connections)
ssl.settings.available=Available
ssl.settings.notavailable=Not Available
ssl.settings.required=Required
ssl.settings.optional=Optional
ssl.settings.uninstalled=Uninstalled
ssl.settings.server.legend=Server Connection Security
ssl.settings.server.label_required=Required
ssl.settings.server.label_required_info=Connections between servers always use secured connections.
ssl.settings.server.label_notrequired=Optional
ssl.settings.server.label_notrequired_info=Connections between servers may use secured connections.
ssl.settings.server.label_custom=Custom
ssl.settings.server.label_custom_info=Advanced configuration
ssl.settings.server.dialback=Server Dialback:
ssl.settings.server.customTLS=TLS method:

# Generic certificate-related messages
ssl.certificates.added_updated=Certificate added or modified successfully.
ssl.certificates.deleted=Certificate deleted successfully.
ssl.certificates.generated=Certificates generated successfully.
ssl.certificates.confirm_delete=Are you sure you want to delete this certificate?
ssl.certificates.alias=Alias
ssl.certificates.identity=Identity
ssl.certificates.status=Status
ssl.certificates.algorithm=Algorithm
ssl.certificates.self-signed=Self signed
ssl.certificates.signing-pending=Pending Verification
ssl.certificates.ca-signed=CA Signed
ssl.certificates.general-usage=Certificates are used (through TLS and SSL protocols) to establish secure connections \
  between servers and clients. When a secured connection is being created, parties can retrieve a certificate from the \
  other party and (amongst others) examine the issuer of those certificates. If the issuer is trusted, a secured \
  layer of communication can be established.
ssl.certificates.version=Version
ssl.certificates.serialnumber=Serial Number
ssl.certificates.subject=Subject
ssl.certificates.issuer=Issuer
ssl.certificates.c=Country
ssl.certificates.st=State or province
ssl.certificates.l=Locality
ssl.certificates.o=Organization
ssl.certificates.ou=Organization Unit
ssl.certificates.cn=CommonName
ssl.certificates.alternative-name=Alternative Name
ssl.certificates.valid-between=Valid between
ssl.certificates.validity=Validity
ssl.certificates.not-valid-before=Not valid before
ssl.certificates.not-valid-after=Not valid after
ssl.certificates.signature=Signature
ssl.certificates.signature-algorithm=Signature Algorithm
ssl.certificates.signature-algorithm-parameters=Signature Algorithm Parameters

# Openfire Certificates Page

ssl.certificates.keystore.title=Openfire Identity Certificate Store
ssl.certificates.keystore.restart_server=Certificates were modified so HTTP server needs to be restarted. Click \
  {0}here{1} to restart HTTP server.
ssl.certificates.keystore.io_error=Unable to access the certificate key store. The file may be corrupt.
ssl.certificates.keystore.no_installed=One or more certificates are missing. Click {0}here{1} to generate self-signed \
  certificates or {2}here{3} to import a signed certificate and its private key.
ssl.certificates.keystore.error_importing-reply=An error occurred while importing the Certificate Authority reply. \
  Verify that the reply is correct and that it belongs to the correct certificate.
ssl.certificates.keystore.issuer-updated=Issuer information updated successfully.
ssl.certificates.keystore.ca-reply-imported=Certificate Authority reply was imported successfully.
ssl.certificates.keystore.intro=This page lists certificates that are used to identify this Openfire instance.
ssl.certificates.keystore.info=Openfire can generate certificates that are <em>self-signed</em>. The \
  issuer of those certificates is the Openfire instance itself. Although remote parties can choose to trust servers \
  that provide a self-signed certificate, this is rare, and, from a security perspective, questionable.</p><p>The \
  certificates that are used to identify this Openfire instance should be signed by a Certificate Authority (CA) that \
  is commonly trusted by clients and other servers. This page allows you to generate a Certificate Signing Request \
  (CSR), which you can use to obtain a signed certificate from such a Certificate Authority. After you obtain a reply \
  from the CA to the CSR, that reply can be inserted in this page to install a CA signed certificate.</p>\
  <p>Alternatively, a certificate might already be made available though other means. In the this case the signed \
  certificate and corresponding private key can be {0}imported here{1}.
ssl.certificates.keystore.self-signed.info=Self-signed certificates should be signed by a Certificate Authority to be \
  trusted and accepted by clients and other servers.
ssl.certificates.keystore.signing-pending.info=The certificate is not yet signed by a Certificate Authority. A signing \
  request should be sent to the Certificate Authority so that it can be signed by the CA. The CA will return a new \
  certificate once it has been approved and signed. The returned certificate will need to be imported into the server.
ssl.certificates.keystore.ca-signed.info=The certificate has been signed by a Certificate Authority. Clients and \
  servers are expected to accept the certificate unless they do not trust the Certificate Authority that signed the \
  certificate.
ssl.certificates.truststore.ca-reply=Certificate Authority Reply:

# Client & Server Truststore Page

# Truststore Page

ssl.certificates.truststore.title=Openfire Trust Certificate Store
ssl.certificates.truststore.info=Certificates in this list are used by Openfire to verify the identity of remote clients and servers when encrypted connections are being established. By default, Openfire ships with a number certificates from commonly trusted Certificate Authorities.
ssl.certificates.truststore.link-to-import=Certificates can be added to this list by using this {0}import form{1}.

# Certificate details Page

ssl.certificate.details.title=Certificate details
ssl.certificate.details.type-error=Type has not been specified (or is unrecognized).
ssl.certificate.details.alias-error=The alias was not provided or does not refer to an existing certificate in this store.
ssl.certificate.details.intro=Below are the details of the certificate with the alias <b>{0}</b> from the {1}.

# Signing request page

ssl.signing-request.title=Signing request
ssl.signing-request.issuer_information=Issuer Information
ssl.signing-request.issuer_information_info=Complete the following information of the certificate issuer. This \
  information will be stored in the certificates pending to be sent to the Certificate Authority. The \
  Certificate Authority will validate the information in order to sign the certificates.
ssl.signing-request.offer-issuer-information=The issuer information for the certificates should be updated \
  before sending the Certificate Signing Request (CSR) to a Certificate Authority (CA). Click {0}here{1} to \
  update the issuer information.
ssl.signing-request.ca_reply_info=Certificate reply can be added to the system by pasting \
        in the certificate data sent to you by a Certificate Authority (e.g. Verisign).
ssl.signing-request.name=Name
ssl.signing-request.organizational_unit=Organizational Unit
ssl.signing-request.organization=Organization
ssl.signing-request.city=City
ssl.signing-request.state=State
ssl.signing-request.country=Country Code
ssl.signing-request.enter_name=Please enter a valid name.
ssl.signing-request.enter_ou=Please enter a valid organizational unit.
ssl.signing-request.enter_o=Please enter a valid organization.
ssl.signing-request.enter_city=Please enter a valid city.
ssl.signing-request.enter_state=Please enter a valid state.
ssl.signing-request.enter_country=Please enter a valid country.
ssl.signing-request.save=Update information
ssl.signing-request.requests=Generated Signing Requests
ssl.signing-request.requests_info=Below you will find the signing requests generated for those certificates whose \
  status is 'Pending Verification'. The exact process for sending the signing request to a Certificate \
  Authority may vary. In general it is a matter of copying the generated signing request and paste it when generating \
  new certificates in the Certificate Authority website. Certificate Authorities require you to register in their website, \
  provide information about the company and verify the domain before being able to generate new certificates.
ssl.signing-request.alias=Alias
ssl.signing-request.signing-request=Signing Request

=======
    sidebar.sidebar-media-services=Media Services
        sidebar.media-proxy=Media Proxy
        sidebar.media-proxy.descr=Click to view media proxy settings.
tab.tab-users=Users/Groups
tab.tab-users.descr=Click to manage users and groups
    sidebar.sidebar-users=Users
        sidebar.user-summary=User Summary
        sidebar.user-summary.descr=Click to see a list of users in the system
            sidebar.sidebar-users-options=User Options
                sidebar.user-properties=User Properties
                sidebar.user-properties.descr=Click to edit the user's properties
                sidebar.user-roster=Roster
                sidebar.user-roster.descr=Click to view the user's roster
                sidebar.user-password=Password
                sidebar.user-password.descr=Click to change the user's password
                sidebar.user-groups=User Groups
                sidebar.user-groups.descr=Click to change user groups
                sidebar.user-lockout=Lock Out
                sidebar.user-lockout.descr=Click to lock out or unlock the user's account
                sidebar.user-delete=Delete User
                sidebar.user-delete.descr=Click to delete the user
        sidebar.user-create=Create New User
        sidebar.user-create.descr=Click to add a new user to the system
        sidebar.user-search=User Search
        sidebar.user-search.descr=Click to search for a particular user
    sidebar.sidebar-groups=Groups
        sidebar.group-summary=Group Summary
        sidebar.group-summary.descr=Click to see a list of groups in the system
            sidebar.sidebar-group-options=Group Options
                sidebar.group-edit=Edit Group
                sidebar.group-edit.descr=Click to edit the group
                sidebar.group-delete=Delete Group
                sidebar.group-delete.descr=Click to delete the group
        sidebar.group-create=Create New Group
        sidebar.group-create.descr=Click to add a new group to the system
tab.tab-session=Sessions
tab.tab-session.descr=Click to manage connected sessions
   sidebar.active-sessions=Active Sessions
        sidebar.session-summary=Client Sessions
        sidebar.session-summary.descr=Click to manage client sessions
        sidebar.server-session-summary=Server Sessions
        sidebar.server-session-summary.descr=Click to manage server sessions
        sidebar.connection-managers-session-summary=Connection Manager Sessions
        sidebar.connection-managers-session-summary.descr=Click to manage connection managers sessions
        sidebar.component-session-summary=Component Sessions
        sidebar.component-session-summary.descr=Click to manage component sessions
   sidebar.tools=Tools
        sidebar.user-message=Send Message
        sidebar.user-message.descr=Click to send a message
tab.tab-groupchat=Group Chat
tab.tab-groupchat.descr=Click to manage group chat settings
    sidebar.sidebar-groupchat-settings=Group Chat Settings
        sidebar.muc-service-summary=Service Summary
        sidebar.muc-service-summary.descr=Click to see a list of group chat services
            sidebar.sidebar-muc-service-options=Service Options
                sidebar.muc-server-props=Service Properties
                sidebar.muc-server-props.descr=
                sidebar.muc-history=History Settings
                sidebar.muc-history.descr=
                sidebar.muc-sysadmin=Administrators
                sidebar.muc-sysadmin.descr=
                sidebar.muc-perms=Room Creation Permissions
                sidebar.muc-perms.descr=
                sidebar.muc-defaultsettings=Default Room Settings
                sidebar.muc-defaultsettings.descr=Click to modify the default room settings
                sidebar.muc-tasks=Other Settings
                sidebar.muc-tasks.descr=
                sidebar.muc-service-delete=Delete Service
                sidebar.muc-service-delete.descr=Click to delete the service
        sidebar.muc-service-create=Create New Service
        sidebar.muc-service-create.descr=Click to add a new group chat service
    sidebar.sidebar-groupchat-administration=Room Administration
        sidebar.muc-room-summary=Room Summary
        sidebar.muc-room-summary.descr=Click to see a list of rooms in the service
            sidebar.sidebar-groupchat-options=Room Options
                sidebar.muc-room-edit-form=Room Settings
                sidebar.muc-room-edit-form.descr=Click to edit the room's configuration
                sidebar.muc-room-occupants=Room Occupants
                sidebar.muc-room-occupants.descr=Click to view the room's occupants
                sidebar.muc-room-affiliations=Permissions
                sidebar.muc-room-affiliations.descr=Click to edit room permissions (affiliations) for users and groups
                sidebar.muc-room-delete=Delete Room
                sidebar.muc-room-delete.descr=Click to delete the room
        sidebar.muc-room-create=Create New Room
        sidebar.muc-room-create.descr=Click to add a new room to the service
tab.tab-plugins=Plugins
tab.tab-plugins.descr=Click to manage all plugins
    sidebar.sidebar-plugin-admin=Plugin Admin
        sidebar.plugin-settings=Plugins
        sidebar.plugin-settings.descr=Click to manage installed plugins
        sidebar.available-plugins=Available Plugins
        sidebar.available-plugins.descr=Click to browse available plugins
tab.tab-clearspace=Clearspace
tab.tab-clearspace.descr=Click manage Clearspace integration
    sidebar.sidebar-clearspace=Clearspace Integration
        sidebar.clearspace-status=Connection Status
        sidebar.clearspace-status.descr=Status about Clearspace integration
        sidebar.clearspace-admin=Clearspace Admin
        sidebar.clearspace-admin.descr=Click to go to Clearspace Admin Console


# Log messages
log.marker_inserted_by=--- Marker inserted by {0} at {1} ---

# Server startup messages

startup.starting=Server domain: {0}
startup.starting.chat=Chat domain: {0}
startup.starting.muc=Multi User Chat domain: {0}
startup.caches=Initializing caches
startup.channels=Initializing channels
startup.server=Started server (unencrypted) socket on port: {0}
startup.multiplexer=Started multiplexer (unencrypted) socket on port: {0}
startup.component=Started component (unencrypted) socket on port: {0}
startup.plain=Started plain (unencrypted) socket on port: {0}
startup.ssl=Started SSL (encrypted) socket on port: {0}
startup.error=Error starting the server. Please check the log files for more information.
startup.error.jivehome=Could not locate openfireHome. Set the openfireHome property or edit \
        your openfire_init.xml file for app server deployments.
startup.missing-plugins=Could not locate the plugins directory. Possibly corrupt installation. No plugins will be loaded.

# Standard server error messages (for server admin)

admin.error=Internal server error
admin.error.accept=Trouble accepting connection
admin.error.bad-stream=Bad opening tag (not stream)
admin.error.bad-namespace=Stream not in correct namespace
admin.error.channel-notfound=Channel {0} could not be found
admin.error.close=Could not close socket
admin.error.connection=Connection closed before session established
admin.error.deliver=Could not deliver packet
admin.error.min-thread=Cannot set min thread count with invalid value.
admin.error.max-thread=Cannot set max thread count with invalid value.
admin.error.packet=Malformed packet received
admin.error.packet.text=Unexpected raw text in the stream
admin.error.packet.tag=Unexpected packet tag (not message,iq,presence)
admin.error.routing=Could not route packet
admin.error.socket-setup=Could not setup a server socket
admin.error.ssl=Could not setup SSL socket
admin.error.stream=Stream error detected
admin.drop-packet=Dropping unrecognized packet
admin.disconnect=Stream cut short (could be normal disconnect)

# Server messages (for server admin)

admin.password.update={0} updated password from session {1}
admin.authenticated={0} authenticated on connection {1}
admin.warn.license=License limit exceeded, refusing user connection
admin.error.license=Could not license plugin {0}
admin.console.warning=Warning: admin console not started due to configuration settings.
admin.console.restarting=Restarting admin console...
admin.console.listening=Admin console listening at
admin.console.devmode=Using development mode
admin.console=Administration Console
admin.logged_in_as=Logged in as {0}

# Server messages (to users)

user.license=Try logging in later or contact your system administrator
user.license.title=Too many users logged in
admin.shutdown.now=The server is shutting down immediately

# XMPP error codes

xmpp.error.302=Redirect
xmpp.error.400=Bad Request
xmpp.error.401=Unauthorized
xmpp.error.402=Payment Required
xmpp.error.403=Forbidden
xmpp.error.404=Not Found
xmpp.error.405=Not Allowed
xmpp.error.406=Not Acceptable
xmpp.error.407=Registration Required
xmpp.error.408=Request Timeout
xmpp.error.409=Conflict
xmpp.error.500=Internal Server Error
xmpp.error.501=Not Implemented
xmpp.error.502=Remote Server Error
xmpp.error.503=Service Unavailable
xmpp.error.504=Remote Server Timeout
xmpp.error.unknown=Unknown error code

# Multi User Chat server messages

muc.service-name=Public Chatrooms
muc.error.not-supported=Chat client attempted to access unimplemented feature
muc.new=This room is locked from entry until configuration is confirmed.
muc.locked=This room is now locked.
muc.unlocked=This room is now unlocked.
muc.warnnonanonymous=This room is not anonymous.
muc.roomIsNowMembersOnly=This room is now members-only.

# Labels for extended info (dataform) returned for disco#info requests

muc.extended.info.desc=Description
muc.extended.info.subject=Subject
muc.extended.info.occupants=Number of occupants
muc.extended.info.creationdate=Creation date

# Labels for room registration data form

muc.form.reg.title=Registration with the room
muc.form.reg.instruction=Please provide the following information to register with this room.
muc.form.reg.first-name=First Name
muc.form.reg.last-name=Last Name
muc.form.reg.nickname=Desired Nickname
muc.form.reg.url=Your URL
muc.form.reg.email=Email Address
muc.form.reg.faqentry=FAQ Entry

# Labels for room configuration data form

muc.form.conf.title=Room configuration
muc.form.conf.instruction=The room "{0}" has been created. To accept the default configuration, \
        click the "OK" button. Or, modify the settings by completing the following form:
muc.form.conf.owner_roomname=Room Name
muc.form.conf.owner_roomdesc=Description
muc.form.conf.owner_changesubject=Allow Occupants to Change Subject
muc.form.conf.owner_maxusers=Maximum Room Occupants
muc.form.conf.none=None
muc.form.conf.owner_presencebroadcast=Roles for Which Presence is Broadcast
muc.form.conf.moderator=Moderator
muc.form.conf.participant=Participant
muc.form.conf.visitor=Visitor
muc.form.conf.owner_publicroom=List Room in Directory
muc.form.conf.owner_persistentroom=Room is Persistent
muc.form.conf.owner_moderatedroom=Room is Moderated
muc.form.conf.owner_membersonly=Room is Members-only
muc.form.conf.allowinvitesfixed=Note: by default, only admins can send invitations in an members-only room.
muc.form.conf.owner_allowinvites=Allow Occupants to Invite Others
muc.form.conf.owner_passwordprotectedroom=Password Required to Enter Room
muc.form.conf.roomsecretfixed=If a password is required to enter this room, you must specify the \
        password below.
muc.form.conf.owner_roomsecret=Password
muc.form.conf.owner_whois=Role that May Discover Real JIDs of Occupants
muc.form.conf.anyone=Anyone
muc.form.conf.owner_enablelogging=Log Room Conversations
muc.form.conf.owner_reservednick=Only login with registered nickname
muc.form.conf.owner_canchangenick=Allow Occupants to change nicknames
muc.form.conf.owner_registration=Allow Users to register with the room
muc.form.conf.roomadminsfixed=You may specify administrators of this room. \
        Please provide one JID per line.
muc.form.conf.owner_roomadmins=Room Admins
muc.form.conf.roomownersfixed=You may specify additional owners for this room. Please provide \
        one JID per line.
muc.form.conf.owner_roomowners=Room Owners

# Admin Console Pages below

global.restart=restart
global.server_status=Server Status
global.save_settings=Save Settings
global.done=Done
global.save=Save
global.cancel=Cancel
global.save_changes=Save Changes
global.save_property=Save Property
global.save_properties=Save Properties
global.edit_properties=Edit Properties
global.stop=Stop
global.restore_defaults=Restore Defaults
global.edit=Edit
global.add=Add
global.logout=Logout
global.main=Main
global.continue=Continue
global.none=None
global.refresh=Refresh
global.second=second
global.seconds=seconds
global.minute=minute
global.minutes=minutes
global.less-minute=Less than 1 minute
global.hour=hour
global.hours=hours
global.day=day
global.days=days
global.showing=Showing
global.pages=Pages
global.delete=Delete
global.click_edit=Click to edit...
global.click_delete=Click to delete...
global.yes=Yes
global.no=No
global.unlimited=Unlimited
global.test=Test
global.click_test=Click to test...

# Group Chat Service Properties Page

groupchat.service.properties.title=Group Chat Service Properties
groupchat.service.properties.introduction=Use the form below to edit group chat service settings.
groupchat.service.properties.saved_successfully=Service properties edited successfully.
groupchat.service.properties.legend=Service Name
groupchat.service.properties.label_service_name=Group chat service name:
groupchat.service.properties.error_service_name=Please enter a valid name.
groupchat.service.properties.error_already_exists=A service with the specified name already exists.

groupchat.service.properties.label_service_description=Group chat service description (optional):
groupchat.service.properties.save=Save Properties
groupchat.service.settings_affect=Changes you make here will affect the group chat service:

# Group Chat History Settings Page

groupchat.history.settings.title=Group Chat History Settings
groupchat.history.settings.introduction=Group chat rooms can replay conversation histories to provide \
        context to new members joining a room. There are several options for controlling how much \
        history to store for each room.
groupchat.history.settings.saved_successfully=Settings updated successfully.
groupchat.history.settings.legend=History Settings
groupchat.history.settings.label1_no_history=Don't Show History
groupchat.history.settings.label2_no_history=- Do not show a chat history to users joining a room.
groupchat.history.settings.label1_entire_history=Show Entire Chat History
groupchat.history.settings.label2_entire_history=- Show the entire chat history to users joining a room.
groupchat.history.settings.label1_number_messages=Show a Specific Number of Messages
groupchat.history.settings.label2_number_messages=- Show a specific number of the most recent messages in \
        the chat. Use the box below to specify that number.
groupchat.history.settings.messages=messages
groupchat.history.settings.save=Save Settings

# Group Chat Administrators Page

groupchat.admins.title=Group Chat Administrators
groupchat.admins.introduction=Below is the list of system administrators of the group chat service. System \
        administrators can enter any group chat room and their permissions are the same as the room owner.
groupchat.admins.user_added=User/Group added to the list successfully.
groupchat.admins.error_adding=Error adding the user/group. Please verify the JID is correct.
groupchat.admins.user_removed=User/Group removed from the list successfully.
groupchat.admins.legend=Administrators
groupchat.admins.label_add_admin=Add Administrator (JID):
groupchat.admins.column_user=User/Group
groupchat.admins.column_remove=Remove
groupchat.admins.add=Add
groupchat.admins.no_admins=No administrators specified, use the form above to add one.
groupchat.admins.dialog.title=Click to delete...
groupchat.admins.dialog.text=Are you sure you want to remove this user/group from the list?
groupchat.admins.add_group=Select Group (one or more):
groupchat.admins.group=Group
groupchat.admins.user=User

# Audit policy Page

audit.policy.title=Audit Policy
audit.policy.settings.saved_successfully=Settings updated successfully.
audit.policy.title_info=can audit XMPP traffic on the server and save the data to XML data files. The \
        amount of data sent via an XMPP server can be substantial. The server provides several settings \
        to control whether to audit packets, how audit files are created, and the types of packets to \
        save. In most cases, logging Message packets will provide all of the data an enterprise requires. \
        Presence and IQ packets are primarily useful for tracing and troubleshooting XMPP deployments.
audit.policy.policytitle=Set Message Audit Policy
audit.policy.label_disable_auditing=Disable Message Auditing
audit.policy.label_disable_auditing_info=-- packets are not logged.
audit.policy.label_enable_auditing=Enable Message Auditing
audit.policy.label_enable_auditing_info=-- packets are logged with the following options:
audit.policy.maxfile_size=Maximum file size (MB):
audit.policy.validnumber=Please enter a valid number.
audit.policy.maxtotal_size=Maximum size of all files (MB):
audit.policy.maxdays_number=Maximum days to archive:
audit.policy.flush_interval=Flush Interval (seconds):
audit.policy.log_directory=Folder to save the files:
audit.policy.valid_log_directory=Please enter a valid absolute path.
audit.policy.ignore=Ignore packets from/to users:
audit.policy.validignore=One or more of the usernames provided couldn't be found.
audit.policy.packet_audit=Packets to audit:
audit.policy.label_audit_messenge_packets=Audit Message Packets
audit.policy.label_audit_presence_packets=Audit Presence Packets
audit.policy.label_audit_iq_packets=Audit IQ Packets
audit.policy.queued_packets=Queued packets:

# Chatroom history settings Page

chatroom.history.settings.title=Chat Room History Settings
chatroom.history.settings.saved_successfully=Settings updated successfully.
chatroom.history.settings.info_response1=Chatrooms can replay conversation histories to provide context to \
        new members joining a room.
chatroom.history.settings.info_response2=provides several options for controlling how much history to \
        store for each room.
chatroom.history.settings.policy=Set Chatroom History Policy
chatroom.history.settings.label_show_title=Don't Show History
chatroom.history.settings.label_show_content=- Do not show the entire chat history.
chatroom.history.settings.label_show_Entire_title=Show Entire Chat History
chatroom.history.settings.label_show_Entire_content=- Show the entire chat history to the user.
chatroom.history.settings.label_show_message_number_title=Show a Specific Number of Messages
chatroom.history.settings.label_show_message_number_content=Show a specific number of the most recent \
        messages in the chat. Use the box below to specify that number.

# Error Page

error.admin_privileges=You don't have admin privileges to perform this operation.
error.requested_user_not_found=The requested user was not found.
error.specific_user_not_found=The requested user was not found: {0}
error.not_found_group=The requested group was not found.
error.exception=Exception:

# Error serverdown Page

error.serverdown.title=Server Down
error.serverdown.admin_console=Admin Console
error.serverdown.is_down=is currently down. To continue:
error.serverdown.start=Start the server.
error.serverdown.login=Login to the admin console

# General group settings.
group.read_only=Not allowed: the group account system is read-only.

# Group create Page

group.create.title=Create Group
group.create.error=Error creating the group. Please check your error logs.
group.create.form=Use the form below to create your new group. Once you've created the group you \
   will proceed to another screen where you can add members and set up group contact list.
group.create.new_group_title=Create New Group
group.create.group_name=Group Name:
group.create.invalid_group_name=Invalid group name.
group.create.invalid_group_info=Group already exists - please choose a different name.
group.create.label_description=Description:
group.create.invalid_description=Invalid description.
group.create.required_fields=Required fields
group.create.create=Create Group

# Group delete Page

group.delete.title=Delete Group
group.delete.hint_info=Are you sure you want to delete the group
group.delete.hint_info1=from the system?
group.delete.delete=Delete Group

# Group edit Page

group.edit.title=Edit Group
group.edit.form_info=Edit group settings and add or remove group members and administrators using the \
        forms below.
group.edit.details_info=Edit group settings below.
group.edit.update=Group information updated successfully.
group.edit.update_add_user=User(s) added successfully.
group.edit.update_del_user=User(s) deleted successfully.
group.edit.update_user=User(s) updated successfully.
group.edit.update_success=Group created successfully.
group.edit.not_update=User(s) not added successfully.
group.edit.share_title=Contact List (Roster) Sharing
group.edit.share_status_disabled=Contact list group sharing is disabled
group.edit.share_status_enabled=Contact list group sharing is enabled
group.edit.share_content=You can use the form below to automatically add this group to users' contact \
  lists. <strong>When enabled</strong>, <em>this group will only appear in the contact lists of the \
  group's members.</em>. However, you can share this group with all users or members of other groups.
group.edit.share_not_in_rosters=Disable contact list group sharing
group.edit.share_in_rosters=Enable contact list group sharing
group.edit.share_display_name=Enter contact list group name
group.edit.share_additional=Share group with additional users
group.edit.share_save=Save Contact List Settings
group.edit.share_all_users=All users
group.edit.share_roster_groups=The following groups:
group.edit.delete=Delete Group
group.edit.edit_details=Edit Details
group.edit.members=Members of This Group
group.edit.members_description=Use the form below to add users to this group. Once added, you \
  will be able to remove them, or give certain users administrative rights over the group.
group.edit.add_user=Add User:
group.edit.username=Username
group.edit.admin=Admin
group.edit.remove=Remove
group.edit.user_hint=No members in this group. Use the form above to add some.
group.edit.inexistent_user={0} is not a registered user.
group.edit.already_user={0} is already in group.
group.edit.note=Note: Remote users or entities should accept presence subscriptions automatically.

# Group summary Page

group.summary.title=Group Summary
group.summary.delete_group=Group deleted successfully.
group.summary.total_group=Total Groups:
group.summary.page_name=Name
group.summary.page_member=Members
group.summary.page_admin=Admins
group.summary.page_edit=Edit
group.summary.no_groups=No groups found.
group.summary.search=Search by Name

# Header Page

header.admin=Admin

# Index Page

index.title=Server Information
index.title.info=Below you will find server information, ports being used and latest news about Openfire.
index.properties=Server Properties
index.uptime=Server Uptime:
index.version=Version:
index.home=Server Directory:
index.certificate-warning=Found RSA certificate that is not valid for the server domain.
index.certificate-error=Unable to access certificate store.  The keystore may be corrupt.
index.server_name=Server Name:
index.host_name=Host Name:
index.server_port=Server Ports
index.server_ip=IP:Port, Security:
index.port_type=NORMAL
index.port_type1=TLS (SSL)
index.domain_name=Domain Name(s):
index.environment=Environment
index.jvm=Java Version:
index.app=Appserver:
index.os=OS / Hardware:
index.local=Locale / Timezone:
index.memory=Java Memory
index.update.alert=Update information
index.update.info=Server version {0} is now available. Click {1}here{2} to download or read the \
        {3}change log{4} for more information.
index.cs_blog=Ignite Realtime News
index.cs_blog.unavailable=The Ignite Realtime feed is currently unavailable.

# Locale Page

locale.title=Language and Time Settings
locale.title.info=Use the form below to set the system language and time zone (locale).
locale.system.set=Set Locale
locale.current=Current Settings
language.choose=Choose Language
timezone.choose=Choose Time Zone

# Log Page

log.line=line

# Login Page

login.title=Admin Console
login.hint=Admin Console Login
login.error=Error: You don't have JavaScript enabled. This tool uses JavaScript and much of it will \
        not work correctly without it enabled. Please turn JavaScript back on and reload this page.
login.failed.unauthorized=Login failed: make sure your username and password are correct and that you're an admin \
        or moderator.
login.failed.connection=Login failed: make sure your the user and group system is up and running.
login.failed.connection.clearspace=Clearspace unreachable: make sure Clearspace is up and running or click the login button again to change Openfire configuration.
login.failed.authentication=Login failed: Openfire wasn't able to authenticate itself to the users system.
login.failed.authentication.clearspace=Login failed: Clearspace shared secret is not valid, check Clearspace configuration or click the login button again to change Openfire configuration.
login.username=username
login.password=password
login.login=Login
login.version=Version

# Logviewer Page

logviewer.title=Log Viewer
logviewer.error=Error
logviewer.warn=Warn
logviewer.info=Info
logviewer.debug=Debug
logviewer.log=Log File:
logviewer.order=Order:
logviewer.normal=Normal
logviewer.reverse=Reverse
logviewer.modified=Last Modified:
logviewer.line=Lines:
logviewer.all=All
logviewer.log_dir=Log dir
logviewer.confirm=Are you sure you want to clear this log file?
logviewer.alt_clear=Clear Log
logviewer.clear=Clear
logviewer.alt_mark=Mark Log
logviewer.mark=Mark
logviewer.debug_log=Debug Log
logviewer.enabled=Enabled

# Muc create permission Page

muc.create.permission.title=Room Creation Permissions
muc.create.permission.info=Use the form below to configure the policy for who can create group chat rooms.
muc.create.permission.error=Error adding the user/group. Please verify the JID is correct.
muc.create.permission.update=Settings updated successfully.
muc.create.permission.add_user=User/Group added successfully.
muc.create.permission.user_removed=User/Group removed successfully.
muc.create.permission.policy=Permission Policy
muc.create.permission.anyone_created=Anyone can create a chat room.
muc.create.permission.specific_created=Only specific users/groups can create a chat room.
muc.create.permission.allowed_users=Allowed Users/Groups
muc.create.permission.add_jid=Add User (JID):
muc.create.permission.add_group=Select Group (one or more):
muc.create.permission.no_allowed_users=No allowed users, use the form above to add one.
muc.create.permission.click_title=Click to delete...
muc.create.permission.confirm_remove=Are you sure you want to remove this user/group from the list?
muc.create.permission.user=User
muc.create.permission.group=Group

# Muc default room settings Page

muc.default.settings.title=Default Room Settings
muc.default.settings.info=Use the form below to configure the default room settings which are used to create new chat rooms via XMPP.
muc.default.settings.public_room=List Room in Directory
muc.default.settings.persistent_room=Make Room Persistent
muc.default.settings.moderated=Make Room Moderated
muc.default.settings.members_only=Make Room Members-only
muc.default.settings.can_anyone_discover_jid=Can anyone discover real JIDs of occupants
muc.default.settings.allow_invites=Allow Occupants to invite Others
muc.default.settings.change_subject=Allow Occupants to change Subject
muc.default.settings.reserved_nick=Only login with registered nickname
muc.default.settings.can_change_nick=Allow Occupants to change nicknames
muc.default.settings.registration=Allow Users to register with the room
muc.default.settings.enable_logging=Log Room Conversations
muc.default.settings.max_users=Maximum Room Occupants
muc.default.settings.error=Error while saving default settings.
muc.default.settings.update=Settings updated successfully.

# Muc room affiliations Page

muc.room.affiliations.title=Permissions (Room Affiliations)
muc.room.affiliations.info=Below is the list of room owners, administrators, members and outcasts of \
        the the room
muc.room.affiliations.info_detail=Room owners can alter the room configuration, grant ownership and \
        administrative privileges to users and destroy the room. Room administrators can ban, grant \
        membership and moderator privileges to users. Room members are the only allowed users to join \
        the room when it is configured as members-only. Outcasts are users who have been \
        banned from the room.</p><p>Select one or more groups, or optionally provide a user JID using \
        the form below. After selecting the appropriate affiliation (Owner/Admin/Member/Outcast), \
        click the &quot;Add&quot; button to apply the change.
muc.room.affiliations.error_removing_user=Error removing the user/group. The room must have at least one owner.
muc.room.affiliations.error_banning_user=Error banning the user/group. Owners or Administratos cannot be banned.
muc.room.affiliations.error_adding_user=Error adding the user/group. Please select a group or verify the user JID is correct.
muc.room.affiliations.user_added=User/Group added successfully.
muc.room.affiliations.user_removed=User/Group removed successfully.
muc.room.affiliations.permission=Room Affiliations
muc.room.affiliations.add_jid=Add User (JID):
muc.room.affiliations.add_group=Select Group (one or more):
muc.room.affiliations.owner=Owner
muc.room.affiliations.admin=Admin
muc.room.affiliations.member=Member
muc.room.affiliations.outcast=Outcast
muc.room.affiliations.user=User
muc.room.affiliations.group=Group
muc.room.affiliations.room_owner=Room Owners
muc.room.affiliations.no_users=No Users or Groups
muc.room.affiliations.confirm_removed=Are you sure you want to remove this user/group from the list?
muc.room.affiliations.room_admin=Room Admins
muc.room.affiliations.room_member=Room Members
muc.room.affiliations.room_outcast=Room Outcasts

# Muc room delete Page

muc.room.delete.title=Destroy Room
muc.room.delete.info=Are you sure you want to destroy the room
muc.room.delete.detail=from the system? You may specify a reason for the room destruction and an \
        alternative room address that will replace this room. This information will be sent to \
        room occupants.
muc.room.delete.destructon_title=Destruction Details
muc.room.delete.room_id=Room ID:
muc.room.delete.reason=Reason:
muc.room.delete.alternate_address=Alternate Room Address:
muc.room.delete.destroy_room=Destroy Room

# Muc room edit form Page

muc.room.edit.form.title=Room Administration
muc.room.edit.form.create.title=Create New Room
muc.room.edit.form.edit.title=Room Settings
muc.room.edit.form.edited=Room settings edited successfully.
muc.room.edit.form.created=Room creation was successful.
muc.room.edit.form.info=Use the form below to edit the room settings.
muc.room.edit.form.room_id=Room ID
muc.room.edit.form.service=Service
muc.room.edit.form.users=Users
muc.room.edit.form.on=Created On
muc.room.edit.form.modified=Last Modified
muc.room.edit.form.change_room=Change the room settings of this room using the form below
muc.room.edit.form.persistent_room=Use the form below to create a new persistent room. The new room \
        will be immediately available.
muc.room.edit.form.error_created_id=Error creating the room. A room with the request ID already exists.
muc.room.edit.form.error_created_privileges=Error creating the room. You do not have enough \
        privileges to create rooms.
muc.room.edit.form.valid_hint=Please enter a valid ID, e.g. "test_room". Room ID's cannot contain \
        spaces or other characters prohibited in JID nodes.
muc.room.edit.form.room_name=Room Name
muc.room.edit.form.valid_hint_name=Please enter a valid name.
muc.room.edit.form.description=Description
muc.room.edit.form.valid_hint_description=Please enter a valid description.
muc.room.edit.form.topic=Topic
muc.room.edit.form.valid_hint_subject=Please enter a valid subject.
muc.room.edit.form.max_room=Maximum Room Occupants
muc.room.edit.form.none=Unlimited
muc.room.edit.form.valid_hint_max_room=Please select the maximum room occupants.
muc.room.edit.form.broadcast=Broadcast Presence for
muc.room.edit.form.moderator=Moderator
muc.room.edit.form.participant=Participant
muc.room.edit.form.visitor=Visitor
muc.room.edit.form.required_password=Password Required to Enter
muc.room.edit.form.confirm_password=Confirm Password
muc.room.edit.form.new_password=Please make sure to enter the same new password.
muc.room.edit.form.discover_jid=Show Real JIDs of Occupants to
muc.room.edit.form.anyone=Anyone
muc.room.edit.form.role=Please select a role.
muc.room.edit.form.room_options=Room Options
muc.room.edit.form.list_room=List Room in Directory
muc.room.edit.form.room_moderated=Make Room Moderated
muc.room.edit.form.moderated_member_only=Make Room Members-only
muc.room.edit.form.invite_other=Allow Occupants to invite Others
muc.room.edit.form.change_subject=Allow Occupants to change Subject
muc.room.edit.form.reservednick=Only login with registered nickname
muc.room.edit.form.canchangenick=Allow Occupants to change nicknames
muc.room.edit.form.registration=Allow Users to register with the room
muc.room.edit.form.log=Log Room Conversations

# Muc room summary Page

muc.room.summary.title=Group Chat Rooms
muc.room.summary.info=Below is an overview of the Group Chat Rooms in the service
muc.room.summary.info2=. From here you can view the rooms, edit their properties, and create new rooms.
muc.room.summary.destroyed=Room destroyed successfully.
muc.room.summary.total_room=Total Rooms
muc.room.summary.sorted_id=Sorted by Room ID
muc.room.summary.room=Room
muc.room.summary.description=Description
muc.room.summary.persistent=Persistent
muc.room.summary.users=Users
muc.room.summary.edit=Edit
muc.room.summary.destroy=Destroy
muc.room.summary.no_room_in_group=No rooms in the Group Chat service.
muc.room.summary.alt_persistent=Room is persistent
muc.room.summary.alt_temporary=Room is temporary
muc.room.summary.service=Service

# MUC service summary Page

muc.service.summary.title=Group Chat Service
muc.service.summary.info=Below is an overview of the Group Chat Services in the system. From here you can \
       edit their configurations, and create new services, and delete services you don't need anymore.
muc.service.summary.deleted=Service destroyed successfully.
muc.service.summary.total_room=Total Service
muc.service.summary.sorted_id=Sorted by Subdomain
muc.service.summary.subdomain=Subdomain
muc.service.summary.description=Description
muc.service.summary.numrooms=# Rooms
muc.service.summary.numusers=# Users
muc.service.summary.edit=Edit
muc.service.summary.destroy=Destroy
muc.service.summary.no_services=No group chat services configured.
muc.service.summary.total_services=Total Services
muc.service.summary.sorted=Sorted by Subdomain
muc.service.summary.services_per_page=Services per page
muc.service.summary.no_services_warning=There are no group chat services configured for this server.  \
        You will need to create a new service if you wish to provide MUC/group chat services.

# MUC delete service page

muc.service.delete.title=Delete MUC Service
muc.service.delete.info=Are you sure you want to destroy the MUC service
muc.service.delete.detail=from the system? You may specify a reason for the service destruction. \
        This information will be sent to occupants of rooms on the service.
muc.service.delete.destructon_title=Destruction Details
muc.service.delete.service_name=Subdomain:
muc.service.delete.reason=Reason:
muc.service.delete.destroy_service=Destroy Service

# Muc tasks Page

muc.tasks.title=Other Settings
muc.tasks.info=Use the forms below to configure settings for kicking idle users from group chat rooms \
        and to configure the task that logs room conversations to the database.
muc.tasks.update=Idle user settings updated successfully.
muc.tasks.log=Conversation logging settings updated successfully.
muc.tasks.valid_idel_minutes=Please enter a valid number for max idle minutes.
muc.tasks.valid_frequency=Please enter a valid number for the frequency.
muc.tasks.valid_batch=Please enter a valid number for the batch size.
muc.tasks.user_setting=Idle User Settings
muc.tasks.never_kick=Never kick idle users.
muc.tasks.kick_user=Kick users after they have been idle for
muc.tasks.conversation.logging=Conversation Logging
muc.tasks.flush=Flush interval (seconds):
muc.tasks.batch=Batch size:

# MUC Statistics
muc.stats.occupants.name=Group Chat: Occupants
muc.stats.occupants.description=Number of occupants in group chat rooms
muc.stats.occupants.label=Total Room Occupants
muc.stats.users.name=Group Chat: Connected Users
muc.stats.users.description=Number of users using the group chat service
muc.stats.users.label=Connected Users
muc.stats.incoming.name=Group Chat: Traffic
muc.stats.incoming.description=Rate of Group Chat messages
muc.stats.incoming.label=Incoming Messages
muc.stats.outgoing.name=Group Chat: Traffic
muc.stats.outgoing.description=Rate of Group Chat messages
muc.stats.outgoing.label=Outgoing Messages
muc.stats.active_group_chats.name = Group Chat: Rooms
muc.stats.active_group_chats.desc = The number of group chat rooms that have been active over time.
muc.stats.active_group_chats.units = Group chat Rooms

# Offline messages Page

offline.messages.title=Offline Messages
offline.messages.update=Settings updated successfully.
offline.messages.info=XMPP provides the option for servers to store-and-forward IM messages when they \
        are sent to a user that is not logged in. Supporting store-and-forward of 'offline messages' \
        can be a very convenient feature of an XMPP deployment. However, offline messages, like email, \
        can take up a significant amount of space on a server. There are several options for handling \
        offline messages; select the policy that best suites your needs.
offline.messages.size=Current size of all offline message:
offline.messages.policy=Offline Message Policy
offline.messages.never_back=Never store offline messages and bounce messages back to the sender.
offline.messages.never_store=Never store offline messages and drop messages so the sender is not notified.
offline.messages.storage_openfire=Store offline messages for later retrieval. Messages will be delivered \
        the next time the recipient logs in. Choose a storage policy and storage store max size below.
offline.messages.always_store=Always Store
offline.messages.always_store_info=Always store messages, even if the max storage size has been exceeded.
offline.messages.bounce=Store or Bounce
offline.messages.bounce_info=Store messages up to the max storage size. After the max size has been exceeded, \
        bounce the message back to the sender.
offline.messages.drop=Store or Drop
offline.messages.drop_info=Store messages for a user up to the max storage size. After the max size has been \
        exceeded, silently drop messages.
offline.messages.storage_limit=Per-user offline message storage limit:
offline.messages.choose_policy=Please choose a valid storage policy.
offline.messages.enter_store_size=Please enter a store size greater than 0 bytes.
offline.messages.bounce_option=Bounce
offline.messages.drop_option=Drop
offline.messages.store_option=Store

# Private data settings Page

private.data.settings.title=Private Data
private.data.settings.update=Settings updated successfully.
private.data.settings.info=Private data storage allows XMPP clients to store settings, bookmarks, etc. on the \
        server. Users can log into their account and their settings will follow them around (as opposed to having \
        the clients store the settings on the local computer where their settings will not follow them). You may \
        enable or disable this feature.
private.data.settings.policy=Set Private Data Policy
private.data.settings.enable_storage=Enable Private Data Storage
private.data.settings.enable_storage_info=allow clients to store information on the server.
private.data.settings.disable_storage=Disable Private Data Storage
private.data.settings.disable_storage_info=do not allow server-side storage.

# Reg settings Page

reg.settings.title=Registration Settings
reg.settings.info=Use the forms below to change various aspects of user registration and login.
reg.settings.update=Settings updated successfully.
reg.settings.inband_account=Inband Account Registration
reg.settings.inband_account_info=Inband account registration allows users to create accounts on the server \
        automatically using most clients. It does not affect the ability to create new accounts through \
        this web administration interface. Administrators may want to disable this option so users are \
        required to register by other means (e.g. sending requests to the server administrator or through \
        your own custom web interface).
reg.settings.enable=Enabled
reg.settings.auto_create_user=Users can automatically create new accounts.
reg.settings.disable=Disabled
reg.settings.not_auto_create=Users can not automatically create new accounts.
reg.settings.change_password=Change Password
reg.settings.change_password_info=You can choose whether users are allowed to change their password. \
        Password changing is independent from inband account registration. However, you may only \
        want to disable this feature when disabling inband account registration.
reg.settings.can_change=Users can change their password.
reg.settings.cannot_change=Users are not allowed to change their password.
reg.settings.anonymous_login=Anonymous Login
reg.settings.anonymous_login_info=You can choose to enable or disable anonymous user login. If it is \
        enabled, anyone can connect to the server and create a new session. If it is disabled only \
        users who have accounts will be able to connect.
reg.settings.anyone_login=Anyone may login to the server.
reg.settings.only_registered_login=Only registered users may login.
reg.settings.allowed_ips=Restrict Login
reg.settings.allowed_ips_info=Use the form below to define the IP addresses or IP address ranges \
        that are allowed to login. E.g.: 200.120.90.10, 200.125.80.*. Leaving the form empty means \
        that clients will be able to connect from any IP address.
reg.settings.ips_all=Restrict ALL (including anonymous) logins by these IP's:
reg.settings.ips_anonymous=Restrict anonymous logins by these IP's:

# Server db Page

server.db.title=Database Properties
server.db.info=Below is a list of properties for your database and the JDBC driver.
server.db.connect_info=Database Connection Info
server.db.version=Database and Version:
server.db.jdbc=JDBC Driver:
server.db.jdbc_driver=JDBC Driver Version:
server.db.connect_url=DB Connection URL:
server.db.user=DB User:
server.db.transaction=Transaction Support:
server.db.transaction_level=Transaction Isolation Level:
server.db.multiple_connect=Supports multiple connections
server.db.multiple_connect2=open at once:
server.db.read_only_mode=In read-only mode:
server.db.pool_info=Connection Pool Info
server.db.house_keeping_sleep=House Keeping Interval:
server.db.house_keeping_sql=Connection Test SQL:
server.db.connection_lifetime=Maximum Connection Lifetime:
server.db.connection_max=Maximum Connections:
server.db.connection_min=Minimum Connections:
server.db.test_after_use=Test Connection After Use:
server.db.test_before_use=Test Connection Before Use:
server.db.connections=Connections:
server.db.connections.active=active
server.db.connections.available=available
server.db.connections.max=max
server.db.connections_served=Connections Served:
server.db.connections_refused=Connections Refused:
server.db.connection_details=Connection Details:
server.db.connection_details.id=Id
server.db.connection_details.when_created=When Created
server.db.connection_details.last_used=Last Used
server.db.connection_details.thread=Thread

server.db_stats.title=Database Query Statistics
server.db_stats.description=Enable database query statistics to trace all database queries made. \
  This can be useful to debug issues and monitor database performance. However, it's \
  not recommended that you leave query statistics permanently running, as they will cause \
  performance to degrade slightly.
server.db_stats.status=Query Statistics Status
server.db_stats.enabled=Enabled
server.db_stats.disabled=Disabled
server.db_stats.update=Update
server.db_stats.refresh=Refresh
server.db_stats.none=none
server.db_stats.settings=Query Statistics Settings
server.db_stats.seconds=seconds
server.db_stats.set=Set
server.db_stats.clear_stats=Clear All Stats
server.db_stats.select_stats=SELECT Query Statistics
server.db_stats.insert_stats=INSERT Query Statistics
server.db_stats.update_stats=UPDATE Query Statistics
server.db_stats.delete_stats=DELETE Query Statistics
server.db_stats.operations=Total # of operations
server.db_stats.total_time=Total time for all operations (ms)
server.db_stats.avg_rate=Average time for each operation (ms)
server.db_stats.total_rate=Operations per second
server.db_stats.queries=Most common SQL queries
server.db_stats.query=Query
server.db_stats.count=Count
server.db_stats.time=Total Time
server.db_stats.average_time=Avg. Time
server.db_stats.no_queries=No queries

# Server properties Page

server.properties.title=System Properties
server.properties.info=Below is a list of the system properties. Values for encrypted and sensitive fields are \
        hidden. Long property names and values are clipped. Hold your mouse over the property name to see \
        the full value or to see both the full name and value, click the edit icon next to the property.
server.properties.system=System Properties
server.properties.error=Error -- creating the property failed, see below.
server.properties.saved=Property saved successfully.
server.properties.deleted=Property deleted successfully.
server.properties.edit_property=Use the form below this table to edit the property value.
server.properties.error_deleting=Error deleting the property.
server.properties.no_property=No properties set.
server.properties.name=Property Name
server.properties.value=Property Value
server.properties.edit=Edit
server.properties.alt_edit=Click to edit this property
server.properties.alt_delete=Click to delete this property
server.properties.edit_property_title=Edit property
server.properties.new_property=Add new property
server.properties.enter_property_name=Please enter a valid property name.
server.properties.enter_property_value=Please enter a property value.
server.properties.max_character=1000 character max.
server.properties.encryption=Property Encryption
server.properties.encrypted=Property encrypted successfully.
server.properties.encrypt=Encrypt
server.properties.alt_encrypt=Click to encrypt this property
server.properties.alt_encrypted=Property is encrypted
server.properties.encrypt_property_true=Encrypt this property value
server.properties.encrypt_property_false=Do not encrypt this property value
server.properties.delete_confirm=Are you sure you want to delete this property?
server.properties.encrypt_confirm=Are you sure you want to encrypt this property?

# Server props Page

server.props.title=Edit Server Properties
server.props.info=Use the form below to edit server properties.
server.props.update.norestart=Server properties updated successfully
server.props.update=Server properties updated successfully. You'll need to
server.props.update2=the server to have the changes take effect (see
server.props.property=Server Properties
server.props.name=Server Name:
server.props.valid_hostname=Please enter a valid server host name or
server.props.valid_hostname1=restore the default
server.props.server_port=Server-to-Server Port:
server.props.component_port=Component Port:
server.props.port=Client Port:
server.props.valid_port=Please enter a valid port number or
server.props.valid_port1=restore the default
server.props.error_port=Error -- this port and the SSL port can not be equal.
server.props.ssl_port=Client SSL Port:
server.props.ssl=SSL Enabled:
server.props.enable=Enabled
server.props.disable=Disabled
server.props.ssl_valid=Please enter a valid SSL port number or
server.props.ssl_valid1=restore the default
server.props.admin_port=Admin Console Port:
server.props.admin_secure_port=Secure Admin Console Port:
server.props.jmx_enabled=JMX Enabled:
server.props.jmx_secure=JMX Require Admin User:
server.props.jmx_port=JMX Connector Port:

# Server stopped Page

server.stopped.title_restarting=Restarting Server
server.stopped.title_stopped=Server stopped
server.stopped.admin_console=Admin Console
server.stopped.restarted=The server is being restarted.To continue:
server.stopped.wait_time=Wait a few seconds until the server has been restarted.
server.stopped.login_console=Login to the admin console
server.stopped.stop=The server is being stopped.To continue:
server.stopped.wait_restarted=Wait a few seconds and then
server.stopped.wait_restarted2=the server.

# Server-to-server settings Page

server2server.settings.title=Server to Server Settings
server2server.settings.info=Use the forms below to configure settings for connections to remote \
        servers. You can also {0}view{1} the current remote server connections.
server2server.settings.enabled.legend=Service Enabled
server2server.settings.label_disable=Disabled
server2server.settings.label_disable_info=Remote servers are not allowed to exchange packets with this server.
server2server.settings.label_enable=Enabled
server2server.settings.label_enable_info=Remote servers can exchange packets with this server on port
server2server.settings.valid.port=Please enter a valid port.
server2server.settings.update=Idle connections settings updated successfully.
server2server.settings.valid.idle_minutes=Please enter a valid number for max idle minutes.
server2server.settings.valid.domain=Please specify the domain of the remote server.
server2server.settings.valid.remotePort=Please enter a valid port number.
server2server.settings.close_settings=Idle Connections Settings
server2server.settings.never_close=Never close idle connections.
server2server.settings.close_session=Close connections after they have been idle for
server2server.settings.allowed=Allowed to Connect
server2server.settings.anyone=Anyone
server2server.settings.anyone_info=Any remote server is allowed to connect to this server. Use the \
        table below to override the default settings.
server2server.settings.whitelist=White List
server2server.settings.whitelist_info=Only some remote servers are allowed to connect to this \
        server. Use the table below to define the allowed remote servers and their settings.
server2server.settings.disallowed=Not Allowed to Connect
server2server.settings.disallowed.info=The remote servers listed in the following table will not \
        be able to connect to this server. Use the form below to block new remote servers from \
        connecting to this server.
server2server.settings.domain=Domain
server2server.settings.remotePort=Port
server2server.settings.empty_list=No remote servers
server2server.settings.allow=Add Server
server2server.settings.block=Block Server
server2server.settings.confirm_delete=Are you sure you want to remove this remote server?
server2server.settings.confirm.updated=Remote server information updated successfully.
server2server.settings.confirm.allowed=Remote server is now allowed to connect to the server.
server2server.settings.confirm.blocked=Remote server is now not allowed to connect to the server.
server2server.settings.confirm.deleted=Remote server information was deleted.

# External component settings Page

component.settings.title=External Component Settings
component.settings.info=XMPP allows trusted components to connect to the server to provide new \
        services. Components will use a subdomain to provide their services. You can also \
        {0}view the external components{1} that are currently connected to this server.
component.settings.enabled.legend=Service Enabled
component.settings.label_disable=Disabled
component.settings.label_disable_info=External components are not allowed to connect to this server.
component.settings.label_enable=Enabled
component.settings.label_enable_info=External components can connect to this server.
component.settings.port=Port:
component.settings.valid.port=Please enter a valid port.
component.settings.defaultSecret=Default shared secret:
component.settings.valid.defaultSecret=Please specify a default secret key.
component.settings.valid.subdomain=Please specify the subdomain of the component.
component.settings.valid.secret=Please specify the secret key of the component.
component.settings.modification.denied=Requested operation is not allowed.
component.settings.allowed=Allowed to Connect
component.settings.anyone=Anyone
component.settings.anyone_info=Any component is allowed to connect to this server. Use the table \
        below to override the default shared secret.
component.settings.whitelist=Whitelist
component.settings.whitelist_info=Only some components are allowed to connect to this server. Use \
        the table below to define the allowed components and their shared secret keys.
component.settings.disallowed=Not Allowed to Connect
component.settings.disallowed.info=The components listed in the following table will not be able \
        to connect to this server. Use the form below to block new components from connecting to \
        this server.
component.settings.subdomain=Subdomain
component.settings.secret=Shared secret
component.settings.empty_list=No components
component.settings.allow=Add Component
component.settings.block=Block Component
component.settings.confirm_delete=Are you sure you want to remove this component?
component.settings.confirm.updated=Component information updated successfully.
component.settings.confirm.allowed=Component is now allowed to connect to the server.
component.settings.confirm.blocked=Component is now not allowed to connect to the server.
component.settings.confirm.deleted=Component information was deleted.

# Session conflict Page

session.conflict.title=Conflict Policy
session.conflict.update=Settings updated successfully.
session.conflict.info=XMPP allows multiple logins to the same user account by assigning a unique \
        "resource name" to each connection. If a connection requests a resource name that is already \
        in use, the server must decide how to handle the conflict. The options on this page allow you \
        to determine if the server always kicks off existing connections, never kicks off existing \
        connections, or sets the number of login attempts that should be rejected before kicking off \
        an existing connection. The last option allows users to receive an error when logging in that \
        allows them to request a different resource name.
session.conflict.policy=Set Conflict Policy
session.conflict.always_kick=Always kick
session.conflict.always_kick_info=If there is a resource conflict, immediately kick the other resource.
session.conflict.never_kick=Never kick
session.conflict.never_kick_info=If there is a resource conflict, don't allow the new resource to log in.
session.conflict.allow_one=Allow one login attempt
session.conflict.resource_conflict=If there is a resource conflict, report an error one time but don't \
        kick the existing connection.
session.conflict.kick_value=Assign kick value
session.conflict.kick_value_info=Specify the number of login attempts allowed before conflicting \
        resources are kicked. You must specify a number greater than one.
session.conflict.enter_value=Please enter a value greater than 1.

# Session details Page

session.details.title=Session Details
session.details.info=Below are session details for the session {0}. If the user {1} has multiple \
        sessions open, they will appear below.
session.details.session_id=Session ID:
session.details.username=User Name &amp; Resource:
session.details.anonymous=Anonymous
session.details.status=Status
session.details.priority=Priority
session.details.close=Closed
session.details.connect=Connected
session.details.streaming=Streaming
session.details.authenticated=Authenticated
session.details.presence=Presence
session.details.away=Away
session.details.chat_available=Available to Chat
session.details.not_disturb=Do Not Disturb
session.details.online=Online
session.details.extended=Extended Away
session.details.unknown=Unknown/Not Recognized
session.details.session_created=Session Created:
session.details.last_active=Session Last Active:
session.details.statistics=Session Statistics:
session.details.received=Packets Received/Sent:
session.details.hostname=Client IP / Hostname:
session.details.multiple_session=Multiple User Sessions
session.details.name=Name
session.details.resource=Resource
session.details.if_presence=Presence (if authenticated)
session.details.clientip=Client IP
session.details.close_connect=Close Connection
session.details.session_detail=Current session details above.
session.details.back_button=Back to Summary
session.details.node=Node
session.details.local=Local
session.details.remote=Remote

# Session row Page

session.row.cliked=Click for more info...
session.row.cliked_ssl=User is connected via SSL
session.row.cliked_kill_session=Click to kill session...
session.row.confirm_close=Are you sure you want to close this connection?

# Session summary Page

session.summary.title=Client Sessions
session.summary.close=Client session closed successfully.
session.summary.active=Active Client Sessions
session.summary.not_session=No Client Sessions
session.summary.last_update=List last updated
session.summary.sessions_per_page=Sessions per page

# Server Session summary Page

server.session.summary.title=Server Sessions
server.session.summary.close=Session closed successfully.
server.session.summary.active=Connected Remote Servers
server.session.summary.info=Below is a list of sessions to remote servers.  \
        Server to server communication requires two independent connections: one \
        is used for receiving packets and the other for sending packets. You can also modify \
        {0}remote server settings{1}.
server.session.summary.not_session=No Sessions
server.session.summary.last_update=List last updated
server.session.label.host=Host
server.session.label.connection=Connection
server.session.label.creation=Creation Date
server.session.label.last_active=Last Activity
server.session.label.close_connect=Close Connection
server.session.connection.incoming=Incoming
server.session.connection.outgoing=Outgoing
server.session.connection.both=Both
server.session.summary.sessions_per_page=Sessions per page

# Server Session details Page

server.session.details.title=Remote Server Connections Details
server.session.details.info=Below are details about the sessions with the remote server {0}.
server.session.details.hostname=Remote server IP / Hostname:
server.session.details.incoming_session=Incoming Session Details
server.session.details.streamid=Stream ID
server.session.details.authentication=Authentication
server.session.details.dialback=Dialback
server.session.details.tlsauth=Certificate
server.session.details.cipher=Cipher Suite
server.session.details.incoming_statistics=Packets RX
server.session.details.outgoing_session=Outgoing Session Details
server.session.details.outgoing_statistics=Packets TX

# External Component Session summary Page

component.session.summary.title=Component Sessions
component.session.summary.close=Session closed successfully.
component.session.summary.active=Connected External Components
component.session.summary.info=Below is a list of connected external components to this server. \
        You can also modify the {0}external components settings{1}.
component.session.summary.not_session=No Sessions
component.session.summary.last_update=List last updated
component.session.label.domain=Domain
component.session.label.name=Name
component.session.label.category=Category
component.session.label.type=Type
component.session.label.creation=Creation Date
component.session.label.last_active=Last Activity
component.session.label.close_connect=Close Connection
component.session.summary.sessions_per_page=Sessions per page

# External Component Session details page

component.session.details.title=External Component Connection Details
component.session.details.info=Below are details about the session with the external component {0}.

# General Setup

setup.title=Setup

# Setup environment check

setup.env.check.error=Error: Can not proceed with
setup.env.check.error_info=Your current installation fails to meet minimum server requirements - please see the checklist below:
setup.env.check.jdk=At least JDK 1.5
setup.env.check.servlet=Servlet 2.3 Support
setup.env.check.jsp=JSP 1.2 Support
setup.env.check.class=Classes
setup.env.check.not_home=Home not found. Define system property "openfireHome" or create and add the openfire_init.xml file to the classpath
setup.env.check.doc=Please read the installation documentation and try setting up your environment again. After making changes, restart your appserver and load this page again.

# Setup admin settings Page

setup.admin.settings.account=Administrator Account
setup.admin.settings.info=Enter settings for the system administrator account (username of "admin") \
        below. It is important to choose a password for the account that cannot be easily guessed -- \
        for example, at least six characters long and containing a mix of letters and numbers. You \
        can skip this step if you have already setup your admin account (not for first time users).
setup.admin.settings.ldap.info=Choose one or more users from your LDAP directory to be administrators by \
    entering their usernames.
setup.admin.settings.clearspace.info=Choose one or more users from your Clearspace service to be \
    administrators by entering their usernames.
setup.admin.settings.error=There were errors when updating the admin account. Please see below.
setup.admin.settings.username-error=No username was provided or the specified username was not found.
setup.admin.settings.current_password=Current Password:
setup.admin.settings.current_password_description=If this is a new installation, the current \
        password will be 'admin'.
setup.admin.settings.current_password_error=Please enter the correct current password.
setup.admin.settings.email=Admin Email Address:
setup.admin.settings.email_description=A valid email address for the admin account.
setup.admin.settings.email_error=Please enter a valid email address.
setup.admin.settings.new_password=New Password:
setup.admin.settings.valid_new_password=Please enter a valid new password.
setup.admin.settings.not_new_password=The new passwords do not match.
setup.admin.settings.confirm_password=Confirm Password:
setup.admin.settings.valid_confirm=Please enter a valid new confirmation password.
setup.admin.settings.skip_this_step=Skip This Step
setup.admin.settings.add.administrator = Add Administrator
setup.admin.settings.administrator = Administrator
setup.admin.settings.remove = Remove

setup.admin.settings.test.title-desc=Administrator Settings
setup.admin.settings.test.status-success=Status: Authentication Successful!
setup.admin.settings.test.status-success.detail=Specified username and password are valid. Close \
    this test panel to continue.
setup.admin.settings.test.status-error=Status: Authentication Failed
setup.admin.settings.test.error-user=Username not found.
setup.admin.settings.test.error-password=Password is incorrect.

# Setup completed Page

setup.completed.setup=Setup
setup.completed.jive=Jive Software
setup.completed.run=Setup Already Run
setup.completed.run_info=It appears setup has already been run. To administer your server, \
        please use the
setup.completed.run_info1=Admin Console
setup.completed.run_info2=To re-run setup, you need to stop your appserver, delete the \
        "setup" property from the openfire.xml file, restart the server, then reload \
        the setup tool.

# Setup datasource jndi Page

setup.datasource.jndi.setting=Datasource Settings - JNDI Connection
setup.datasource.jndi.setting_info=Choose a JNDI datasource below to connect to the {0} \
        database. The name varies between application servers, but it is generally of the \
        form: {1}. Please consult your application server's documentation for more information.
setup.datasource.jndi.name=JNDI Datasource Name:
setup.datasource.jndi.custom=Custom:
setup.datasource.jndi.valid_name=Please enter a valid JNDI name.
setup.datasource.jndi.note=Note, it might take between 30-60 seconds to connect to your database.

# Setup datasource settings Page

setup.datasource.settings.title=Database Settings
setup.datasource.settings.info=Choose how you would like to connect to the {0} database.
setup.datasource.settings.connect=Standard Database Connection
setup.datasource.settings.connect_info=Use an external database with the built-in connection pool.
setup.datasource.settings.jndi=JNDI Datasource
setup.datasource.settings.jndi_info=Use a datasource defined by your application server via JNDI.
setup.datasource.settings.embedded=Embedded Database
setup.datasource.settings.embedded_info=Use an embedded database, powered by HSQLDB. This option \
        requires no external database configuration and is an easy way to get up and running quickly. \
        However, it does not offer the same level of performance as an external database.

# Setup datasource standard Page

setup.datasource.standard.title=Database Settings - Standard Connection
setup.datasource.standard.label=Database Driver Presets
setup.datasource.standard.info=Specify a JDBC driver and connection properties to connect to your \
        database. If you need more information about this process please see the database documentation \
        distributed with
setup.datasource.standard.info2=Note:
setup.datasource.standard.info3=Database scripts for most popular databases are included in the  \
        server distribution at
setup.datasource.standard.failed_connect=Failed to establish a database connection - please see specific \
        errors listed below.
setup.datasource.standard.pick_database=Pick Database...
setup.datasource.standard.jdbc=JDBC Driver Class:
setup.datasource.standard.jdbc_info=The valid classname of your JDBC driver, ie: com.mydatabase.driver.MyDriver.
setup.datasource.standard.url=Database URL:
setup.datasource.standard.valid_url=The valid URL used to connect to your database, ie: jdbc:mysql://host:port/database
setup.datasource.standard.username=Username:
setup.datasource.standard.username_info=The user used to connect to your database - note, this may not be \
        required and can be left blank.
setup.datasource.standard.password=Password:
setup.datasource.standard.password_info=The password for the user account used for this database - note, \
        this may not be required and can be left blank.
setup.datasource.standard.connect=Connections:
setup.datasource.standard.min=Minimum:
setup.datasource.standard.max=Maximum:
setup.datasource.standard.pool=The minimum and maximum number of database connections the \
        connection pool should maintain.
setup.datasource.standard.timeout=Connection Timeout:
setup.datasource.standard.timeout_info=The time (in days) before connections in the connection \
        pool are recycled.
setup.datasource.standard.note=Note, it might take between 30-60 seconds to connect to your database.

# Profile settings page
setup.profile.title=Profile Settings
setup.profile.description=Choose the user and group system to use with the server.
setup.profile.default=Default
setup.profile.default_description=Store users and groups in the server database. This is the \
  best option for simple deployments.
setup.profile.default.scramOnly=Only Hashed Passwords
setup.profile.default.scramOnly_description=Store only non-reversible hashes of passwords in the database. \
  This only supports PLAIN and SCRAM-SHA-1 capable clients.
setup.profile.ldap=Directory Server (LDAP)
setup.profile.ldap_description=Integrate with a directory server such as Active Directory or \
  OpenLDAP using the LDAP protocol. Users and groups are stored in the directory and treated \
  as read-only.
setup.profile.clearspace=Clearspace Integration
setup.profile.clearspace_description=Integrate with an existing Clearspace installation.  Users and groups \
  will be pulled directly from Clearspace. Clearspace will also be used for authenticating users. \
  Please be aware that Clearspace 2.0 or higher is required.


# Setup LDAP pages

setup.ldap.title=Profile Settings - Directory Server
setup.ldap.profile=Profile Settings
setup.ldap.connection_settings=Connection Settings
setup.ldap.user_mapping=User Mapping
setup.ldap.group_mapping=Group Mapping
setup.ldap.step_one=Step 1 of 3
setup.ldap.step_two=Step 2 of 3
setup.ldap.step_three=Step 3 of 3
setup.ldap.continue=Save & Continue
setup.ldap.test=Test Settings
setup.ldap.advanced=Advanced Settings

setup.ldap.server.description=Configure connection settings for your LDAP directory below. All \
   fields are required; if you need additional information about a field, hover your mouse over \
   the corresponsing help icon.
setup.ldap.server.ldap_server=LDAP Server
setup.ldap.server.type=Server Type
setup.ldap.server.type_select=--Select directory server type--
setup.ldap.server.type_other=Other or Unknown
setup.ldap.server.type_help=The type of directory server you are connecting to.
setup.ldap.server.host=Host
setup.ldap.server.host_help=LDAP server host name; e.g. ldap.example.com, etc.
setup.ldap.server.host_error=Enter a valid LDAP server host name.
setup.ldap.server.port=Port
setup.ldap.server.port_help=LDAP server port number. The default value is 389.
setup.ldap.server.port_error=Enter a valid LDAP server port number.
setup.ldap.server.basedn=Base DN
setup.ldap.server.basedn_help=The starting DN that contains all user accounts. The entire subtree \
  under the base DN will be searched for user accounts (unless subtree searching is disabled).
setup.ldap.server.basedn_error=Enter a valid LDAP base DN.
setup.ldap.server.auth=Authentication
setup.ldap.server.admindn=Administrator DN
setup.ldap.server.admindn_help=The full DN of a directory administrator. All directory operations will be \
  performed with this account. The admin must be able to perform searches and load user records. \
  The user does not need to be able to make changes to the directory, as the server treats the \
  directory as read-only. If this property is not set, an anonymous login to the server will be attempted.
setup.ldap.server.password=Password
setup.ldap.server.password_help=The password for the directory administrator.
setup.ldap.server.connection_pool=Use Connection Pool
setup.ldap.server.connection_pool_help=Connection Pooling. Default is 'Yes'
setup.ldap.server.ssl=Use SSL
setup.ldap.server.ssl_help=Enable SSL connections to your LDAP server, default port is usually 636
setup.ldap.server.starttls=Use StartTLS
setup.ldap.server.starttls_help=Enable StartTLS connections to your LDAP server, default port is usually 389
setup.ldap.server.debug=Enable Debug
setup.ldap.server.debug_help=Write trace information about LDAP connections to System.out
setup.ldap.server.referral=Follow Referrals
setup.ldap.server.referral_help=Automatically follow LDAP referrals when found
setup.ldap.server.alias_dereference=Deference Aliases
setup.ldap.server.alias_dereference_help=Automatically deference LDAP aliases when found
setup.ldap.server.alias_enclose_dns=Enclose DNs
setup.ldap.server.alias_enclose_dns_help=Enclose DNs with quotes

setup.ldap.server.test.error-auth=Error authenticating with the LDAP server. Check supplied credentials.
setup.ldap.server.test.error-connection=Error connecting to the LDAP server. Ensure that the directory \
    server is running at the specified host name and port and that a firewall is not blocking access \
    to the server.
setup.ldap.server.test.error-unknownhost=Unknown host address.
setup.ldap.server.test.invalid-name=Invalid DN syntax or naming violation.
setup.ldap.server.test.name-not-found=Error verifying base DN. Verify that the value is correct.
setup.ldap.server.test.close=Close
setup.ldap.server.test.title=Test
setup.ldap.server.test.title-desc=Connection Settings
setup.ldap.server.test.status-success=Status: Success!
setup.ldap.server.test.status-success.detail=A connection was successfully established to the LDAP \
    server using the settings above. Close this test panel and continue to the next step.
setup.ldap.server.test.status-error=Status: Error

setup.ldap.user.description=Configure how the server finds and loads users from your LDAP directory. \
  If you need additional information about a field, hover your mouse over the corresponsing help icon.
setup.ldap.user.username_field=Username Field
setup.ldap.user.username_field_description=The field name that the username lookups will be \
  performed on. If this property is not set, the default value is <b>uid</b>. Active Directory \
  users should try the default value <b>sAMAccountName</b>.
setup.ldap.user.username_field_error=Enter a valid username field.
setup.ldap.user.search_fields=Search Fields
setup.ldap.user.search_fields_description=The LDAP fields that will be used for user searches. It \
  is not recommended that you set a value for this field unless the default search fields do not \
  work for you (username, name, and email fields). An example search value is \
  &quot;Username/uid,Name/cname&quot;. That searches the uid and cname fields in the directory and \
  labels them as &quot;Username&quot; and &quot;Name&quot; in the search UI. You can add as many \
  fields as you would like using comma-delimited &quot;DisplayName/Field&quot; pairs. You should \
  ensure that any fields used for searching are properly indexed so that searches return quickly.
setup.ldap.user.user_filter=User Filter
setup.ldap.user.user_filter_description=An optional user filter to append to the default filter \
  when loading users. The default user filter is created using the attribute specified by \
  the username field. For example, if the username field is &quot;uid&quot;, then the default \
  user filter would be &quot;(uid={0})&quot; where {0} is dynamically replaced with the username \
  being searched for.

setup.ldap.user.vcard.mapping=User Profiles (vCard)
setup.ldap.user.vcard.description=Use the form below to specify the LDAP fields that match the profile \
    fields. Fields that are left empty will not be mapped. Values enclosed in {} will be replaced with \
    actual LDAP content.
setup.ldap.user.vcard.label1=Profile Field
setup.ldap.user.vcard.label2=Value
setup.ldap.user.vcard.name=Name
setup.ldap.user.vcard.email=Email
setup.ldap.user.vcard.fullname=Full Name
setup.ldap.user.vcard.nickname=Nickname
setup.ldap.user.vcard.birthday=Birthday
setup.ldap.user.vcard.photo=Photo/Avatar
setup.ldap.user.vcard.home=Home
setup.ldap.user.vcard.street=Street Address
setup.ldap.user.vcard.city=City
setup.ldap.user.vcard.state=State/Province
setup.ldap.user.vcard.pcode=Postal Code
setup.ldap.user.vcard.country=Country
setup.ldap.user.vcard.phone=Phone Number
setup.ldap.user.vcard.mobile=Mobile Number
setup.ldap.user.vcard.fax=Fax
setup.ldap.user.vcard.pager=Pager
setup.ldap.user.vcard.business=Business
setup.ldap.user.vcard.title=Job Title
setup.ldap.user.vcard.department=Department
setup.ldap.user.vcard.personal=Personal
setup.ldap.user.vcard.avatardb=Store avatar in database if not provided by LDAP

setup.ldap.test.error-loading-sample=An error occured while loading sample from LDAP. Check error.log for more information.
setup.ldap.test.internal-server-error=Test page is not able to find required information in HTTP session.

setup.ldap.user.vcard.test.description=A random profile is selected for you to review. Bold fields with no value mean \
  that an error may have been found. To view another profile click 'Next random profile'. When you are finished close \
  this window.
setup.ldap.user.vcard.test.random=Next random profile
setup.ldap.user.test.users-not-found=No users were found using the specified configuration. Try changing the base DN, \
   user filter or username field.

setup.ldap.group.description=Configure how the server finds and loads groups from your LDAP directory. \
  If you need additional information about a field, hover your mouse over the corresponsing help icon.
setup.ldap.group.name_field=Group Field
setup.ldap.group.name_field_description=The field name that the group name lookups will be \
  performed on. If this property is not set, the default value is <b>cn</b>.
setup.ldap.group.member_field=Member Field
setup.ldap.group.member_field_description=The field name that holds the members in a group. If \
  this property is not set, the default value is <b>member</b>.
setup.ldap.group.description_field=Description Field
setup.ldap.group.description_field_description=The field name that holds the description a group. \
  If this property is not set, the default value is <b>description</b>.
setup.ldap.group.posix=Posix Mode
setup.ldap.group.posix_description=A value of &quot;Yes&quot; means that users are stored within \
  the group by their user name alone. A value of &quot;No&quot; means that users are stored by \
  their entire DN within the group. If this property is not set, the default value is <b>No</b>. \
  The posix mode must be set correctly for your server in order for group integration to work.
setup.ldap.group.filter=Group Filter
setup.ldap.group.filter_description=An optional group filter to append to the default filter when \
  loading groups. The default group filter is created using the group name. \
  For example, if the group name field is &quot;cn&quot;, then the default \
  group filter would be &quot;(cn={0})&quot; where {0} is dynamically replaced with the \
  group name being searched for.

setup.ldap.group.test.description=A small list of groups is selected for you to review. When you are finished close \
  this window.
setup.ldap.group.test.label-description=Description
setup.ldap.group.test.label-members=Members
setup.ldap.group.test.group-not-found=No groups were found using the specified configuration. Try changing the base DN,\
   group filter or member field.

# Setup Clearspace Pages

setup.clearspace.continue=Save & Continue
setup.clearspace.test=Test Settings
setup.clearspace.title=Profile Settings - Clearspace Integration
setup.clearspace.profile=Profile Settings
setup.clearspace.service.integration=Clearspace Integration
setup.clearspace.service.connection_settings=Connection Settings
setup.clearspace.service=Clearspace Service
setup.clearspace.service.password=Password
setup.clearspace.service.description=Configure connection settings for your Clearspace service below.  \
    All fields are required and configured from the Clearspace admin console under the Real-Time tab.  \
    Please be aware that Clearspace 2.0 or higher is required.
setup.clearspace.service.uri=URI
setup.clearspace.service.uri_help=Clearspace service URI; e.g. https://cs.example.com:80/clearspace, etc.
setup.clearspace.service.uri_error=Enter a valid Clearspace service URI.
setup.clearspace.service.secret=Shared Secret
setup.clearspace.service.secret_help=Shared secret between Clearspace and Openfire.
setup.clearspace.service.secret_error=Enter a valid shared secret as set in Clearspace.
setup.clearspace.service.connection_error=Enter a valid configuration, use the test button for more information.
setup.clearspace.service.advanced=Advanced SSL Settings
setup.clearspace.service.certificate.verify.chain=Verify chain of certificate
setup.clearspace.service.certificate.verify.chain_help=Subject of each certificate is the issuer of the next certificate in the chain
setup.clearspace.service.certificate.verify.root=Verify root certificate
setup.clearspace.service.certificate.verify.root_help=Last certificate in the chain was issued by a trusted CA
setup.clearspace.service.certificate.accept-selfsigned=Accept self-signed certificates
setup.clearspace.service.certificate.accept-selfsigned_help=Certificates not signed by a CA are trusted
setup.clearspace.service.certificate.verify.identity=Verify Subject DN matches target hostname
setup.clearspace.service.certificate.verify.identity_help=First certificate in the chain corresponds to the target server
setup.clearspace.service.certificate.verify.validity=Verify certificate is not expired
setup.clearspace.service.certificate.verify.validity_help=Certificate is valid at the current time.

setup.clearspace.service.test.error-connection=An error occured while attempting to connect to Clearspace.  \
    Please check your Clearspace admin console, under the Real-Time tab, and verify that the URI and Shared \
    Secret match what you have entered below.
setup.clearspace.service.test.error-authentication=An error occured while attempting to connect to Clearspace.  \
    Please check that the shared secret is that same that has Clearspace. (Invalid shared secret).
setup.clearspace.service.test.error-pageNotFound=An error occured while attempting to connect to Clearspace.  \
    Please check that the URI is correct and that points to your Clearspace instance. (Page not found).
setup.clearspace.service.test.error-serviceNotAvaitble=An error occured while attempting to connect to Clearspace.  \
    Please check Clearspace logs since there was an interal error. (Service not avaible).
setup.clearspace.service.test.error-updateState=An error occured while attempting to connect to Clearspace.  \
    Clearspace is in an update state. Please go to the Clearspace admin console and finish the update. (Update state).
setup.clearspace.service.test.error-unknownHost=An error occured while attempting to connect to Clearspace.  \
    Please check that the host is correct and that points to your Clearspace instance. (Unknown host).
setup.clearspace.service.test.close=Close
setup.clearspace.service.test.title=Test
setup.clearspace.service.test.title-desc=Connection Settings
setup.clearspace.service.test.status-success=Status: Success!
setup.clearspace.service.test.status-success.detail=A connection was successfully established to the Clearspace \
    service using the settings above. Close this test panel and continue to the next step.
setup.clearspace.service.test.status-error=Status: Error
setup.clearspace.service.test.error-detail=Exception detail:


# Setup finished Page

setup.finished.title=Setup Complete!
setup.finished.info=This installation of {0} is now complete. To continue:
setup.finished.login=Login to the admin console
setup.finished.wait=Please wait, finishing setup...

# Setup host settings Page

setup.host.settings.title=Server Settings
setup.host.settings.info=Below are host settings for this server. Note: the suggested value for the \
        domain is based on the network settings of this machine.
setup.host.settings.domain=Domain:
setup.host.settings.invalid_domain=Invalid domain.
setup.host.settings.hostname=Hostname or IP address of this server.
setup.host.settings.port=Admin Console Port:
setup.host.settings.secure_port=Secure Admin Console Port:
setup.host.settings.invalid_port=Invalid port number
setup.host.settings.port_number=Port number for the web-based admin console (default is 9090).
setup.host.settings.secure_port_number=Port number for the web-based admin console through SSL (default is 9091).
setup.host.settings.encryption_algorithm=Property Encryption via:
setup.host.settings.encryption_algorithm_info=Select an encryption engine/algorithm to use when encrypting properties.
setup.host.settings.encryption_aes=AES
setup.host.settings.encryption_blowfish=Blowfish
setup.host.settings.encryption_key=Property Encryption Key:
setup.host.settings.encryption_key_info=For additional security, you may optionally define a custom encryption key.
setup.host.settings.encryption_key_invalid=You must input the same encryption key value twice to ensure that you have typed the hidden value correctly.

# Setup index Page

setup.index.title=Welcome to Setup
setup.index.choose_lang=Choose Language
setup.index.info=Welcome to {0} Setup. This tool will lead you through the initial setup \
        of the server. Before you continue, choose your preferred language.
setup.index.success=Success
setup.index.error=Error
setup.index.vm=Java VM Support
setup.index.jdk=At least JDK 1.5
setup.index.found=Found: JVM
setup.index.class=Classes
setup.index.con_file=Configuration Files
setup.index.dir=conf Directory
setup.index.valid_conf=Valid conf directory.
setup.index.unable_locate_dir=Unable to locate valid conf directory. Please refer to the installation \
        documentation for the correct way to set the conf directory.
setup.index.not_permission=Setup was able to find your conf directory but does not have read permission \
        on it. Please alter the directory permissions.
setup.index.not_write_permission=Setup was able to find your conf directory but does not have write \
        permission on it. Please alter the directory permissions.

# Setup pause Page

setup.pause.title=Please restart your server and close this window. Launch the admin console using \
either the launcher or start as a service to enter the admin console.
setup.pause.close=Close Window

# Setup sidebar Page

setup.sidebar.title=Setup Progress
setup.sidebar.language=Language Selection
setup.sidebar.settings=Server Settings
setup.sidebar.datasource=Database Settings
setup.sidebar.profile=Profile Settings
setup.sidebar.admin=Admin Account

# Prelogin setup sidebar Page

prelogin.setup.sidebar.title.clearspace=Clearspace Integration
prelogin.setup.error.clearspace.sharedsecret=Openfire and Clearspace shared secret doesn't match. Use the test button for more information.
prelogin.setup.error.clearspace.connection=Openfire is not able to connect to that URI. Use the test button for more information.

# SSL settings Page

ssl.settings.title=Security Settings
ssl.settings.update=Settings updated successfully.
ssl.settings.client.info=Clients can connect to the server using secured or unsecured connections. \
        Use the following form to specify if clients can only connect to the server using secured \
        connections.
ssl.settings.client.legend=Client Connection Security
ssl.settings.client.label_required=Required
ssl.settings.client.label_required_info=Clients can only connect to the server using secured connections.
ssl.settings.client.label_notrequired=Optional
ssl.settings.client.label_notrequired_info=Clients may connect to the server using secured connections.
ssl.settings.client.label_custom=Custom
ssl.settings.client.label_custom_info=Advanced configuration
ssl.settings.client.label_self-signed=Accept self-signed certificates. Server dialback over TLS is now available.
ssl.settings.client.customSSL=Old SSL method:
ssl.settings.client.customTLS=TLS method:
ssl.settings.client.custom.mutualauth.socket=Mutual authentication (socket connections)
ssl.settings.client.custom.mutualauth.bosh=Mutual authentication (BOSH connections)
ssl.settings.available=Available
ssl.settings.notavailable=Not Available
ssl.settings.required=Required
ssl.settings.optional=Optional
ssl.settings.uninstalled=Uninstalled
ssl.settings.server.legend=Server Connection Security
ssl.settings.server.label_required=Required
ssl.settings.server.label_required_info=Connections between servers always use secured connections.
ssl.settings.server.label_notrequired=Optional
ssl.settings.server.label_notrequired_info=Connections between servers may use secured connections.
ssl.settings.server.label_custom=Custom
ssl.settings.server.label_custom_info=Advanced configuration
ssl.settings.server.dialback=Server Dialback:
ssl.settings.server.customTLS=TLS method:

# Generic certificate-related messages
ssl.certificates.added_updated=Certificate added or modified successfully.
ssl.certificates.deleted=Certificate deleted successfully.
ssl.certificates.generated=Certificates generated successfully.
ssl.certificates.confirm_delete=Are you sure you want to delete this certificate?
ssl.certificates.alias=Alias
ssl.certificates.identity=Identity
ssl.certificates.status=Status
ssl.certificates.algorithm=Algorithm
ssl.certificates.self-signed=Self signed
ssl.certificates.signing-pending=Pending Verification
ssl.certificates.ca-signed=CA Signed
ssl.certificates.general-usage=Certificates are used (through TLS and SSL protocols) to establish secure connections \
  between servers and clients. When a secured connection is being created, parties can retrieve a certificate from the \
  other party and (amongst others) examine the issuer of those certificates. If the issuer is trusted, a secured \
  layer of communication can be established.
ssl.certificates.version=Version
ssl.certificates.serialnumber=Serial Number
ssl.certificates.subject=Subject
ssl.certificates.issuer=Issuer
ssl.certificates.c=Country
ssl.certificates.st=State or province
ssl.certificates.l=Locality
ssl.certificates.o=Organization
ssl.certificates.ou=Organization Unit
ssl.certificates.cn=CommonName
ssl.certificates.alternative-name=Alternative Name
ssl.certificates.valid-between=Valid between
ssl.certificates.validity=Validity
ssl.certificates.not-valid-before=Not valid before
ssl.certificates.not-valid-after=Not valid after
ssl.certificates.signature=Signature
ssl.certificates.signature-algorithm=Signature Algorithm
ssl.certificates.signature-algorithm-parameters=Signature Algorithm Parameters

# Openfire Certificates Page

ssl.certificates.keystore.title=Openfire Certificates
ssl.certificates.keystore.restart_server=Certificates were modified so HTTP server needs to be restarted. Click \
  {0}here{1} to restart HTTP server.
ssl.certificates.keystore.io_error=Unable to access the certificate key store. The file may be corrupt.
ssl.certificates.keystore.no_installed=One or more certificates are missing. Click {0}here{1} to generate self-signed \
  certificates or {2}here{3} to import a signed certificate and its private key.
ssl.certificates.keystore.error_importing-reply=An error occurred while importing the Certificate Authority reply. \
  Verify that the reply is correct and that it belongs to the correct certificate.
ssl.certificates.keystore.issuer-updated=Issuer information updated successfully.
ssl.certificates.keystore.ca-reply-imported=Certificate Authority reply was imported successfully.
ssl.certificates.keystore.intro=This page lists certificates that are used to identify this Openfire instance.
ssl.certificates.keystore.info=Openfire can generate certificates that are <em>self-signed</em>. The \
  issuer of those certificates is the Openfire instance itself. Although remote parties can choose to trust servers \
  that provide a self-signed certificate, this is rare, and, from a security perspective, questionable.</p><p>The \
  certificates that are used to identify this Openfire instance should be signed by a Certificate Authority (CA) that \
  is commonly trusted by clients and other servers. This page allows you to generate a Certificate Signing Request \
  (CSR), which you can use to obtain a signed certificate from such a Certificate Authority. After you obtain a reply \
  from the CA to the CSR, that reply can be inserted in this page to install a CA signed certificate.</p>\
  <p>Alternatively, a certificate might already be made available though other means. In the this case the signed \
  certificate and corresponding private key can be {0}imported here{1}.
ssl.certificates.keystore.self-signed.info=Self-signed certificates should be signed by a Certificate Authority to be \
  trusted and accepted by clients and other servers.
ssl.certificates.keystore.signing-pending.info=The certificate is not yet signed by a Certificate Authority. A signing \
  request should be sent to the Certificate Authority so that it can be signed by the CA. The CA will return a new \
  certificate once it has been approved and signed. The returned certificate will need to be imported into the server.
ssl.certificates.keystore.ca-signed.info=The certificate has been signed by a Certificate Authority. Clients and \
  servers are expected to accept the certificate unless they do not trust the Certificate Authority that signed the \
  certificate.
ssl.certificates.truststore.ca-reply=Certificate Authority Reply:

# Client & Server Truststore Page

ssl.certificates.truststore.c2s-title=Client Truststore
ssl.certificates.truststore.s2s-title=Server Truststore
ssl.certificates.truststore.c2s-intro=This list contains certificates from client software that is expected to communicate with Openfire, or from Certificate Authorities that you trust to identify those clients.
ssl.certificates.truststore.s2s-intro=This list contains certificates from other XMPP servers with which Openfire can communicate, or from Certificate Authorities that you trust to identify those servers.
ssl.certificates.truststore.c2s-info=Certificates in this list are used when Openfire allows (or requires) clients to provide a certificate when connecting to Openfire. This is commonly referred to as mutual authentication. By default, this feature is not enabled (but can be configured {0}here{1}). Openfire does not ship with any certificates in its client truststore.
ssl.certificates.truststore.s2s-info=Certificates in this list are used by Openfire to verify the identity of remote XMPP domains, when federation ("s2s") connections are being established in a secured fashion. By default, Openfire ships with a number certificates from commonly trusted Certificate Authorities.
ssl.certificates.truststore.link-to-import=Certificates can be added to this list by using this {0}import form{1}.

# Certificate details Page

ssl.certificate.details.title=Certificate details
ssl.certificate.details.type-error=Type has not been specified (or is unrecognized).
ssl.certificate.details.alias-error=The alias was not provided or does not refer to an existing certificate in this store.
ssl.certificate.details.intro=Below are the details of the certificate with the alias <b>{0}</b> from the {1}.

# Signing request page

ssl.signing-request.title=Signing request
ssl.signing-request.issuer_information=Issuer Information
ssl.signing-request.issuer_information_info=Complete the following information of the certificate issuer. This \
  information will be stored in the certificates pending to be sent to the Certificate Authority. The \
  Certificate Authority will validate the information in order to sign the certificates.
ssl.signing-request.offer-issuer-information=The issuer information for the certificates should be updated \
  before sending the Certificate Signing Request (CSR) to a Certificate Authority (CA). Click {0}here{1} to \
  update the issuer information.
ssl.signing-request.ca_reply_info=Certificate reply can be added to the system by pasting \
        in the certificate data sent to you by a Certificate Authority (e.g. Verisign).
ssl.signing-request.name=Name
ssl.signing-request.organizational_unit=Organizational Unit
ssl.signing-request.organization=Organization
ssl.signing-request.city=City
ssl.signing-request.state=State
ssl.signing-request.country=Country Code
ssl.signing-request.enter_name=Please enter a valid name.
ssl.signing-request.enter_ou=Please enter a valid organizational unit.
ssl.signing-request.enter_o=Please enter a valid organization.
ssl.signing-request.enter_city=Please enter a valid city.
ssl.signing-request.enter_state=Please enter a valid state.
ssl.signing-request.enter_country=Please enter a valid country.
ssl.signing-request.save=Update information
ssl.signing-request.requests=Generated Signing Requests
ssl.signing-request.requests_info=Below you will find the signing requests generated for those certificates whose \
  status is 'Pending Verification'. The exact process for sending the signing request to a Certificate \
  Authority may vary. In general it is a matter of copying the generated signing request and paste it when generating \
  new certificates in the Certificate Authority website. Certificate Authorities require you to register in their website, \
  provide information about the company and verify the domain before being able to generate new certificates.
ssl.signing-request.alias=Alias
ssl.signing-request.signing-request=Signing Request

>>>>>>> c34759e0
# Certificate management

certificate-management.connectionType.SOCKETBASED_IDENTITYSTORE.title=Identity Store (socket)
certificate-management.connectionType.SOCKETBASED_IDENTITYSTORE.description=This store contains certificates that identify this Openfire instance, used for plain socket-based connections.
certificate-management.connectionType.SOCKETBASED_S2S_TRUSTSTORE.title=Server-to-Server Trust Store (socket)
certificate-management.connectionType.SOCKETBASED_S2S_TRUSTSTORE.description=This store contains certificates of security authorities that are trusted to identify other XMPP servers. These certificates are used during server-to-server federation via plain socket-based connections.
certificate-management.connectionType.SOCKETBASED_C2S_TRUSTSTORE.title=Client-to-Server Trust Store (socket)
certificate-management.connectionType.SOCKETBASED_C2S_TRUSTSTORE.description=This store contains certificates of security authorities that are trusted to identify XMPP clients. These certificates are used during mutual authentication via plain socket-based connections.
certificate-management.connectionType.BOSHBASED_IDENTITYSTORE.title=Identity Store (BOSH/HTTP-bind)
certificate-management.connectionType.BOSHBASED_IDENTITYSTORE.description=This store contains certificates that identify this Openfire instance, used for BOSH (HTTP-bind) connections.
certificate-management.connectionType.BOSHBASED_C2S_TRUSTSTORE.title=Client-to-Server Trust Store (BOSH/HTTP-bind)
certificate-management.connectionType.BOSHBASED_C2S_TRUSTSTORE.description=This store contains certificates of security authorities that are trusted to identify XMPP clients. These certificates are used during mutual authentication via BOSH (HTTP-bind) connections.
certificate-management.connectionType.ADMINISTRATIVE_IDENTITYSTORE.title=Administrative Identity Store
certificate-management.connectionType.ADMINISTRATIVE_IDENTITYSTORE.description=This store contains certificates that identify this Openfire instance, used for connections to administrative services (eg: user providers).
certificate-management.connectionType.ADMINISTRATIVE_TRUSTSTORE.title=Administrative Trust Store
certificate-management.connectionType.ADMINISTRATIVE_TRUSTSTORE.description=This store contains certificates of security authorities that are trusted to identify applications/servers that provide administrative functionality (eg: user providers).
certificate-management.connectionType.WEBADMIN_IDENTITYSTORE.title=Admin Panel Identity Store
certificate-management.connectionType.WEBADMIN_IDENTITYSTORE.description=This store contains certificates that identify this Openfire instance, used by the Web-Admin panel (when accessed via HTTPS).
certificate-management.connectionType.WEBADMIN_TRUSTSTORE.title=Admin Panel Trust Store
certificate-management.connectionType.WEBADMIN_TRUSTSTORE.description=This store contains certificates of security authorities that are trusted to identify parties that wish to interact with the Openfire Web-Admin.

# Restart HTTP server

server-restart.title=HTTP Server Restart
server-restart.info=The HTTP server will be restarted. In a few seconds you will be redirected to the login page. \
  In case that redirection fails click {0}here{1} to go to the login page.

# Compression settings Page

compression.settings.title=Compression Settings
compression.settings.update=Settings updated successfully.
compression.settings.info=Clients and servers can connect to the server and compress their traffic. \
        Use the following form to specify if the server will offer stream compression to clients and servers.
compression.settings.client.policy=Client Compression Policy
compression.settings.client.enable=Available
compression.settings.client.enable_info=Clients will be offered the option to use compressed traffic.
compression.settings.client.disable=Not Available
compression.settings.client.disable_info=Clients will not receive the option to use compressed traffic.
compression.settings.server.policy=Server Compression Policy
compression.settings.server.enable=Available
compression.settings.server.enable_info=Communication between servers will try to use compressed traffic.
compression.settings.server.disable=Not Available
compression.settings.server.disable_info=Communication between servers will not use compressed traffic.

# General user

user.read_only=Not allowed: the user account system is read-only.

# User create Page

user.create.title=Create User
user.create.info=Use the form below to create a new user.
user.create.error_creating_account=Error creating the user account. Please check your error logs.
user.create.invalid_username=Invalid username.
user.create.user_exist=Username already exists - please choose a different one.
user.create.invalid_name=Invalid name.
user.create.invalid_email=Invalid email.
user.create.invalid_password=Invalid password.
user.create.invalid_match_password=Passwords don't match.
user.create.invalid_password_confirm=Invalid password confirmation.
user.create.created_success=New user created successfully.
user.create.new_user=Create New User
user.create.username=Username
user.create.name=Name
user.create.email=Email
user.create.pwd=Password
user.create.confirm_pwd=Confirm Password
user.create.requied=Required fields
user.create.create=Create User
user.create.create_another=Create &amp; Create Another
user.create.isadmin=Is Administrator?
user.create.admin_info=Grants admin access to Openfire

# User delete Page

user.delete.title=Delete User
user.delete.info=Are you sure you want to delete the user
user.delete.info1=from the system?
user.delete.warning=Warning! You are about to delete your
user.delete.warning2=own
user.delete.warning3=user account. Are you sure you want to do this? Doing so will log you out of \
        the system immediately.
user.delete.delete=Delete User

# User edit form Page

user.edit.form.title=Edit User
user.edit.form.update=User edited successfully.
user.edit.form.info=Use the form below to edit user properties.
user.edit.form.property=User Properties
user.edit.form.enter_name=Please enter a valid name.
user.edit.form.enter_mail=Please enter a valid email address.

# User message Page

user.message.title=Send Administrative Message
user.message.send=Message sent successfully.
user.message.send_admin_msg=Send Administrative Message
user.message.info=Use the form below to send an administrative message to all users.
user.message.specified_user_info=User the form below to send an administrative message to the \
        specified user. If the user is connected from multiple sessions you will need to choose \
        which session to message.
user.message.to=To
user.message.all_online_user=All Online Users
user.message.send_session=Send to all user sessions
user.message.valid_address=Please choose a valid address.
user.message.message=Message
user.message.valid_message=Please enter a valid message.
user.message.send_message=Send Message

# User password Page

user.password.title=Change Password
user.password.error_set_pwd=Error setting the password. Please make sure the password you enter is valid \
        and matches the confirmation password.
user.password.error_set_pwd_unsupp=Error setting the password. This operation is not supported with your current \
        configuration.
user.password.update=Password updated successfully.
user.password.info=Use the form below to change the user's password.
user.password.change=Change Password
user.password.new_pwd=New Password
user.password.confirm_new_pwd=Confirm New Password
user.password.update_pwd=Update Password

# User properties Page

user.properties.title=User Properties
user.properties.info=Below is a summary of user properties.
user.properties.created=New user created successfully.
user.properties.update=User properties updated successfully.
user.properties.available=Available
user.properties.offline=Offline
user.properties.not_set=Not set.
user.properties.registered=Registered
user.properties.locked=This account is currently locked out.
user.properties.locked_set=This account has a lockout scheduled.
user.properties.locksuccess=User locked out successfully.
user.properties.unlocksuccess=User unlocked successfully.
user.properties.isadmin=User has administrative privileges.
user.properties.additional_properties=Additional Properties

# User roster Page

user.roster.title=User Roster
user.roster.info=Below is the list of roster items for user {0}.  Shared groups are represented in the Groups column as underlined links to an associated group edit screen.  Roster items provided by shared groups may not be deleted via this interface.
user.roster.jid=JID
user.roster.nickname=Nickname
user.roster.groups=Groups
user.roster.shared_groups=Shared Groups
user.roster.subscription=Subscription
user.roster.cant_delete=This roster item is a member of a shared group and can not be deleted via this interface.
user.roster.total_items=Total Items
user.roster.sorted=Sorted by JID
user.roster.items_per_page=Items per page
user.roster.edit=Edit
user.roster.add=Add New Item
user.roster.none_found=No roster items found.
user.roster.filter=Show
user.roster.filter.all=All roster items
user.roster.filter.noshared=No shared groups
user.roster.filter.onlyshared=Only shared groups
user.roster.click_view=Click to view...
user.roster.deleted=Roster item deleted successfully.
user.roster.delete.title=Delete Roster Item
user.roster.delete.delete=Delete Roster Item
user.roster.delete.info=Are you sure you want to delete the JID {0} from the roster of {1}?
user.roster.edited=Roster item edited successfully.
user.roster.edit.title=Edit Roster Item
user.roster.edit.info=Use the form below to edit the roster item of user {0}.
user.roster.added=Roster item added successfully.
user.roster.add.title=Add Roster Item
user.roster.add.info=Use the form below to add a new roster item for user {0}.
user.roster.add.error_adding_item=Error adding roster item.  Please check your server logs.
user.roster.add.item_exists=Roster item of the same JID already exists.
user.roster.add.uneditable_group=Attempted to remove item from a group that is not editable.  (probably a shared group)
user.roster.add.illegal_jid=JID was not of a valid format.
user.roster.add.success=Successfully added roster item.
user.roster.add.new_item=Add New Roster Item
user.roster.add.add=Add Item
user.roster.add.add_another=Add & Add Another
user.roster.add.required=Required fields
user.roster.item.settings=Roster Item Settings

# User search Page

user.search.title=User Search
user.search.not_found=User not found. Please try a different search.
user.search.search_user=Search For User
user.search.search=Search!

# User Summary Page

user.summary.title=User Summary
user.summary.deleted=User deleted successfully.
user.summary.total_user=Total Users
user.summary.sorted=Sorted by Username
user.summary.users_per_page=Users per page
user.summary.created=Created
user.summary.last-logout=Last Logout
user.summary.edit=Edit
user.summary.not_user=No users in the system.
user.summary.locked=This account is currently locked out.
user.summary.locked_set=This account has a lockout scheduled.

# User tabs Page

user.tabs.properties=User Properties
user.tabs.edit=Edit User
user.tabs.send=Send Message
user.tabs.change_pwd=Change Password
user.tabs.delete_user=Delete User

# User Lockout Page

user.lockout.title=User Lock Out
user.lockout.info=Are you sure you want to lock out the user
user.lockout.info1=from the system?
user.lockout.warning=Warning! You are about to lock out your
user.lockout.warning2=own
user.lockout.warning3=user account. Are you sure you want to do this? Doing so will log you out of \
        the system immediately if the lock out not set to start in the future.
user.lockout.lock=Lock Out User
user.lockout.unlock=Unlock User
user.lockout.locked=The user {0} is locked out
user.lockout.locked2=starting {0}
user.lockout.lockedand=and
user.lockout.locked3=ending {0}
user.lockout.time.startdelay=Begin the lock out:
user.lockout.time.duration=Lock out the account for the following duration:
user.lockout.time.immediate=immediately
user.lockout.time.forever=forever
user.lockout.time.1hour=one hour
user.lockout.time.1day=one day
user.lockout.time.1week=one week
user.lockout.time.in=in
user.lockout.time.for=for
user.lockout.time.minutes=minutes

# User Groups page

user.groups.title=User Groups
user.groups.info=Below is a list of groups available for the user
user.groups.member.info=Below is a list of groups for user
user.groups.name=Group Name
user.groups.form.update=User groups edited successfully.

# Plugins Admin Page

plugin.admin.title=Plugins
plugin.admin.info=Plugins add new functionality to the server. The list of plugins currently \
        installed is below. To download new plugins, please visit the \
        <a href="available-plugins.jsp">Available Plugins</a> page.
plugin.admin.deleted_success=Plugin deleted successfully.
plugin.admin.deleted_failure=Unable to delete plugin.
plugin.admin.uploaded_success=Plugin uploaded successfully.  It may take a short time for the \
        plugin to appear in the list of installed plugins.
plugin.admin.uploaded_failure=Unable to upload plugin. See server error logs.
plugin.admin.upload_plugin=Upload Plugin
plugin.admin.upload_plugin.info=Plugin files (.jar) can be uploaded directly by using the form below.
plugin.admin.click_reload=Reload the plugin.
plugin.admin.reload_success=Plugin was successfully reloaded. It may take a short time for the \
        plugin to appear in the list of installed plugins again.
plugin.admin.name=Plugins
plugin.admin.description=Description
plugin.admin.version=Version
plugin.admin.author=Author
plugin.admin.restart=Restart
plugin.admin.no_plugin=No plugins installed.
plugin.admin.confirm=Delete plugin?
plugin.admin.download=Download
plugin.admin.update-desc=New update is now available.
plugin.admin.update.complete = Update Completed
plugin.admin.version.available = Version {0} Available
plugin.admin.changelog = Change Log
plugin.admin.update = Update
plugin.admin.updating = Updating

# System Email

system.email.title=Email Settings
system.email.info=Use the form below to set the host and port of your email server (SMTP). At a minimum \
		you should set the host and optionally you can set the port, username and password and whether \
		or not to connect over SSL. If you have problems sending email please check the SMTP configuration \
		on your mail server. Note, if you choose to enable mail debugging the debug output will be written \
		to your appserver's standard out log.
system.email.update_success=SMTP settings updated successfully.
system.email.update_failure=An error occured. Please verify that you have filled out all required fields \
        correctly and try again.
system.email.name=SMTP Settings
system.email.mail_host=Mail Host
system.email.restart_possible=may require appserver restart
system.email.valid_host_name=Please enter a valid host name.
system.email.server_port=Server Port (Optional)
system.email.mail_debugging=Mail Debugging
system.email.server_username=Server Username (Optional)
system.email.server_password=Server Password (Optional)
system.email.ssl=Use SSL (Optional)
system.email.save=Save Changes
system.email.send_test=Send Test Email...

system.emailtest.title=Email Settings
system.emailtest.info=Use the form below to send a test message. By default, the senders email address will \
		be that of the admin user.
system.emailtest.no_host=Error, sending an email will fail because the mail server host is not set. Please \
        go back to the {0}mail settings page{1} and set the mail host.
system.emailtest.success=Message was sent successfully. Verify it was sent by checking the mail account you \
        sent the message to.
system.emailtest.failure=Sending the message failed. Please verify that your host and port settings \
        are correct.
system.emailtest.failure_authentication=Authenticating to the SMTP server failed - make sure your username \
        and password are correct, or that "guest" users can authenticate to send emails.
system.emailtest.mail_server=Mail Server
system.emailtest.host_not_set=Not set
system.emailtest.ssl=SSL
system.emailtest.username=Username
system.emailtest.from=From
system.emailtest.to=To
system.emailtest.subject=Subject
system.emailtest.body=Body
system.emailtest.send=Send
system.emailtest.cancel=Cancel/Go Back

# File Transfer Proxy

filetransferproxy.settings.title=File Transfer Proxy Settings
filetransferproxy.settings.info=Use the form below to configure the file transfer proxy service. The \
  proxy enables clients to efficiently transfer files when they are not on the same local network.
filetransferproxy.settings.enabled.legend=Proxy Service
filetransferproxy.settings.label_disable=Disabled
filetransferproxy.settings.label_disable_info=This server will not act as a file transfer proxy.
filetransferproxy.settings.label_enable=Enabled
filetransferproxy.settings.label_enable_info=This server will act as a file transfer proxy on port:
filetransferproxy.settings.valid.port=Please enter a valid port.
filetransferproxy.settings.confirm.updated=File transfer proxy settings updated succesfully.
filetransfer.error.disabled=File Transfer Has Been Disabled, Proxy Won't Function

# File Transfer Proxy Stats

stat.filetransferproxy.transfered.name = Proxy Transfer Rate
stat.filetransferproxy.transfered.desc = The amount of data in kilobytes being transfered through the file transfer\
   proxy.
stat.filetransferproxy.transfered.units = Kb/s

# System Cache page
system.cache.title=Cache Summary
system.cache.cleared=Cache(s) cleared successfully.
system.cache.info=The server relies on its cache to run efficiently. Below is a summary of all \
    existing caches. To clear out the contents of a cache, click the checkbox next to the cache \
    you want to clear and click "Clear Selected" below.
system.cache.head.name=Cache Name
system.cache.head.max=Max Size
system.cache.head.current=Current Size
system.cache.head.percent=Percent Used
system.cache.head.effectiveness=Effectiveness*
system.cache.desc.effectiveness=* Effectiveness measures how well your cache is working. If the \
    effectiveness is low, that usually means that the cache is too small. Caches for which this \
    may be the case are specially flagged.
system.cache.total=Total:
system.cache.clear-selected=Clear Selected

# Upgrade process
upgrade.database.missing_schema=Missing database schema for {0}. Attempting to install...
upgrade.database.old_schema=Found old database version {0} for {1}. Upgrading to version {2}...
upgrade.database.unknown_db=Warning: database type unknown. You must manually upgrade your database.
upgrade.database.interbase_db=Warning: automatic upgrades of Interbase are not supported. You \
    must manually upgrade your database.
upgrade.database.success=Database update successful.
upgrade.database.failure=Database update failed. Please manually upgrade your database.

# Publish-Subscribe

startup.starting.pubsub=Publish-Subscribe domain: {0}
pubsub.form.default.title=Default Node configuration
pubsub.form.default.instruction=Set the default configuration for newly created nodes.
pubsub.form.conf.title=Node configuration
pubsub.form.conf.instruction=Please provide the configuration for node "{0}".
pubsub.form.conf.deliver_payloads=Deliver payloads with event notifications
pubsub.form.conf.notify_config=Notify subscribers when the node configuration changes
pubsub.form.conf.notify_delete=Notify subscribers when the node is deleted
pubsub.form.conf.notify_retract=Notify subscribers when items are removed from the node
pubsub.form.conf.presence_based=Only deliver notifications to available users
pubsub.form.conf.send_item_subscribe=Send items to new subscribers
pubsub.form.conf.subscribe=Allow subscriptions to node
pubsub.form.conf.subscription_required=New subscriptions require configuration
pubsub.form.conf.persist_items=Persist items to storage
pubsub.form.conf.max_items=Max number of items to persist
pubsub.form.conf.max_payload_size=Max payload size in bytes
pubsub.form.conf.type=Type of payload data to be provided at this node
pubsub.form.conf.body_xslt=Message body XSLT
pubsub.form.conf.dataform_xslt=Payload XSLT
pubsub.form.conf.access_model=Specify who may subscribe and retrieve items
pubsub.form.conf.publish_model=Publisher model
pubsub.form.conf.roster_allowed=Roster groups allowed to subscribe
pubsub.form.conf.contact=People to contact with questions
pubsub.form.conf.description=Description of the node
pubsub.form.conf.language=Default language
pubsub.form.conf.owner=Node owners
pubsub.form.conf.publisher=Node publishers
pubsub.form.conf.short_name=Short name for the node
pubsub.form.conf.itemreply=Select entity that should receive replies to items
pubsub.form.conf.replyroom=Multi-user chat room to which replies should be sent
pubsub.form.conf.replyto=Users to which replies should be sent
pubsub.form.conf.collection=The collection with which a node is affiliated.
pubsub.form.conf.node_type=Whether the node is a leaf (default) or a collection
pubsub.form.conf.children_association_policy=Who may associate leaf nodes with a collection
pubsub.form.conf.children_association_policy.all=Anyone may associate leaf nodes with the collection
pubsub.form.conf.children_association_policy.owners=Only collection node owners may associate leaf nodes with the collection
pubsub.form.conf.children_association_policy.whitelist=Only those on a whitelist may associate leaf nodes with the collection
pubsub.form.conf.children_association_whitelist=The list of JIDs that may associate leaf nodes with a collection
pubsub.form.conf.children_max=The maximum number of child nodes that can be associated with a collection
pubsub.form.conf.children=The child nodes (leaf or collection) associated with a collection
pubsub.notification.message.body=This message contains an event notification
pubsub.form.subscription.title=Subscription configuration
pubsub.form.subscription.instruction=Please provide the subscription configuration for node "{0}".
pubsub.form.subscription.deliver=Enable delivery?
pubsub.form.subscription.digest=Receive digest notifications?
pubsub.form.subscription.digest_frequency=Minimum number of milliseconds between sending any two \
    notification digests
pubsub.form.subscription.expire=Requested lease period
pubsub.form.subscription.include_body=Receive message body in addition to payload?
pubsub.form.subscription.show-values=Presence types which are allowed to receive notifications
pubsub.form.subscription.subscription_type=Receive notification of items or nodes
pubsub.form.subscription.subscription_depth=Receive notification from all or direct child nodes
pubsub.form.subscription.keywords=Keyword to match
pubsub.form.authorization.title=PubSub subscriber request
pubsub.form.authorization.instruction=Use the following form to approve or deny the subscription \
    request.
pubsub.form.authorization.node=Node ID
pubsub.form.authorization.subscriber=Subscriber Address
pubsub.form.authorization.allow=Allow this JID to subscribe to this pubsub node?
pubsub.command.pending-subscriptions.label=Authorize Pending Subscriptions
pubsub.command.pending-subscriptions.title=Authorize Pending Subscriptions
pubsub.command.pending-subscriptions.instruction=Select node to get pending subscriptions.
pubsub.command.pending-subscriptions.node=Node
pubsub.command.pending-subscriptions.error.idrequired=ID of node is missing.
pubsub.command.pending-subscriptions.error.manyIDs=More than one nodeID was selected.
pubsub.command.pending-subscriptions.success=Pending subscriptions have been sent.
pubsub.command.pending-subscriptions.error.forbidden=Permission denied.
pubsub.command.pending-subscriptions.error.badid=Invalid node ID was selected.

# Connection Manager settings Page

connection-manager.settings.title=Connection Manager Settings
connection-manager.settings.info=Clients can connect to Connection Managers to reduce load on the  \
        server thus achieving greater scalability. Connection Managers will open a few connections \
        to the server to transmit clients traffic.
connection-manager.settings.enabled.legend=Service Enabled
connection-manager.settings.label_disable=Disabled
connection-manager.settings.label_disable_info=Connection managers are not allowed to connect to this server.
connection-manager.settings.label_enable=Enabled
connection-manager.settings.label_enable_info=Connection managers can connect to this server.
connection-manager.settings.port=Port:
connection-manager.settings.valid.port=Please enter a valid port.
connection-manager.settings.defaultSecret=Password:
connection-manager.settings.valid.defaultSecret=Please specify a default secret key.
connection-manager.settings.confirm.updated=Connection managers information updated successfully.
connection-manager.details.title=Active Connection Managers for server: {0}
connection-manager.details.name=Name
connection-manager.details.address=IP Address
connection-manager.details.sessions=Client Sessions
connection-manager.details.no-managers-connected=There are no active connection managers.

# Manage updates Page

update.notification-message=A server or plugin update was found:
manage-updates.title=Manage Updates
manage-updates.info=The server will automatically check for server or plugins updates. When new \
        updates are found admins may receive notification messages with the updated components. \
        Use the form below to configure the update service.
manage-updates.config.updated=Configuration updated successfully.

manage-updates.enabled.legend=Service Enabled
manage-updates.label_disable=Disabled
manage-updates.label_disable_info=Administrators will have to manually verify for server of plugin updates.
manage-updates.label_enable=Enabled
manage-updates.label_enable_info=The server will automatically check for server or plugins updates.

manage-updates.notif.enabled.legend=Admins Notifications
manage-updates.notif.label_disable=Disabled
manage-updates.notif.label_disable_info=Administrators will not receive notifications when new updates are available.
manage-updates.notif.label_enable=Enabled
manage-updates.notif.label_enable_info=Administrators will receive notifications when new updates are available.

manage-updates.proxy.enabled.legend=Connection Method
manage-updates.proxy.label_disable=Direct Connection
manage-updates.proxy.label_disable_info=Use a direct connection to the internet to check for updates.
manage-updates.proxy.label_enable=Proxy Connection
manage-updates.proxy.label_enable_info=Specify a proxy server to check for updates:
manage-updates.proxy.host=Host:
manage-updates.proxy.port=Port:
manage-updates.proxy.valid.host=Please enter a valid host name.
manage-updates.proxy.valid.port=Please enter a port greater than zero.

# Available plugins page
plugin.available.title=Available Plugins
plugin.available.info=Plugins add new functionality to the server. The list of plugins available \
        to install is below. Once a plugin is downloaded it may take a moment to be installed. The \
        plugin will still appear in the list until it is actually installed.
plugin.available.name=Plugins
plugin.available.description=Description
plugin.available.version=Version
plugin.available.author=Author
plugin.available.install=Install
plugin.available.no_plugin=No new plugins available.
plugin.available.download=Download and Install
plugin.available.open_source= Open Source Plugins
plugin.available.installation.success = plugin installed successfully.
plugin.available.commercial_plugins = Commercial Plugins
plugin.available.outdated = The list of plugins below requires a newer version of the server.
plugin.available.outdated.update = Update the server now.
plugin.available.autoupdate = Available plugins list auto-updated on
plugin.available.autoupdate.on = Auto update is turned on.
plugin.available.autoupdate.off = Auto update is off.
plugin.available.manual.update = Update Now.
plugin.available.no.list = The list of available plugins has not yet been downloaded.
plugin.available.no.plugin = Plugin information has not yet been downloaded.
plugin.available.list = Click here to download.
plugin.available.no.list.description =  In order to install plugins, the list of available plugins must be download \
                    from Jive Software. Once the plugins have been downloaded, you may \
                    chooser which plugins to install.
plugin.available.auto.update.currently = Auto-update is currently
plugin.available.auto.update.currently.disabled = disabled
plugin.available.click.here = Click here
plugin.available.change = to change the auto-update settings.
plugin.available.cancel.redirect = Leaving this page will cause all downloads to cancel. Leave anyway?
plugin.available.error.downloading = Unable to download plugin(s). Please try again.


# Server bytes statistics

server_bytes.stats.incoming.name=Server Traffic
server_bytes.stats.incoming.description=Kb of traffic per minute
server_bytes.stats.incoming.label=Kb of traffic per minute
server_bytes.stats.outgoing.name=Server Traffic
server_bytes.stats.outgoing.description=Kb of traffic per minute
server_bytes.stats.outgoing.label=Kb of traffic per minute


# javascript calendar

calendar.info = About the calendar
calendar.about = DHTML Date/Time Selector
calendar.prev_year = Prev. year (hold for menu)
calendar.prev_month = Prev. month (hold for menu)
calendar.go_today = Go Today
calendar.next_month = Next month (hold for menu)
calendar.next_year = Next year (hold for menu)
calendar.select_date = Select date
calendar.drag_to_move = Drag to move
calendar.part_today =  (today)
calendar.day_first = Display %s first
calendar.weekend = 0,6
calendar.close = Close
calendar.today = Today
calendar.time_part = (Shift-)Click or drag to change value
calendar.time = Time:

# Enterprise Download Page
plugin.enterprise.download.error =  Unable to download the Enterprise plugin. Please try again.
plugin.enterprise.dont.show= Don't show this page again
plugin.enterprise.installing = Installing Enterprise Plugin...
plugin.enterprise.installed = Enterprise plugin installed successfully. Refreshing momentarily...

# http bind settings page

httpbind.settings.title=HTTP Bind Settings
httpbind.settings.info=HTTP binding allows clients using the HTTP protocol to connect to the server.
httpbind.settings.label_disable=Disabled
httpbind.settings.label_disable_info=Clients will not be able to connect with this server using HTTP binding.
httpbind.settings.label_enable=Enabled
httpbind.settings.label_enable_info=Clients can connect to this server using HTTP binding.
httpbind.settings.vanilla_port=Port:
httpbind.settings.label_seperate=Use Admin Console Ports
httpbind.settings.label_seperate_info=The HTTP bind service will be run on the same ports as the admin console
httpbind.settings.label_same=Use Distinct Ports
httpbind.settings.label_same_info=The HTTP bind service will use distinct ports from those of the admin console
httpbind.settings.secure_port=SSL Port:
httpbind.settings.error.general=An error has occured, check the log file for details.
httpbind.settings.error.port=An error has occured configuring the HTTP binding ports, check the error log for more details.
httpbind.settings.script.label_enable=Enabled
httpbind.settings.script.label_enable_info=Allows BOSH clients with limited access to connect to the server
httpbind.settings.script.label_disable=Disabled
httpbind.settings.script.label_disable_info=Does not allow clients with limited access to connect to the server
httpbind.settings.crossdomain.info.general=By default, Openfire will generate a crossdomain.xml file, hosted at \
    the root of the webservice that offers BOSH functionality. This generated file will allow all access on \
    all relevant ports.
httpbind.settings.crossdomain.info.override=This default behavior can be overridden with a custom file. If such \
    a file is made accessible at {0}, its content will be used, instead of the generated content.
httpbind.settings.crossdomain.info.policy=This is current crossdomain.xml policy, as it is presented to your users:
httpbind.settings.cors.group=Provides support for CORS (Cross-Origin Resource Sharing)
httpbind.settings.cors.label_enable=Enabled
httpbind.settings.cors.label_enable_info=Activate CORS support for cross domain scripting
httpbind.settings.cors.domain_list=Enter domain list below separated by commas or * to allow any:
httpbind.settings.cors.label_disable=Disabled
httpbind.settings.cors.label_disable_info=Disable CORS support
httpbind.settings.xff.group=Provides support for XFF (X-Forwarded-For) headers
httpbind.settings.xff.label_enable=Enabled
httpbind.settings.xff.label_enable_info=Activate XFF support for proxied HTTP requests
httpbind.settings.xff.forwarded_for=HTTP header for originating client IP address (X-Forwarded-For):
httpbind.settings.xff.forwarded_server=HTTP header for proxied Server name (X-Forwarded-Server):
httpbind.settings.xff.forwarded_host=HTTP header for proxied Host (X-Forwarded-Host):
httpbind.settings.xff.host_name=Host name to be returned for all proxied responses:
httpbind.settings.xff.label_disable=Disabled
httpbind.settings.xff.label_disable_info=Disable XFF support
# Profile Settings

profile-settings.title=Profile Settings
profile-settings.info=The server is currently using the following user and group system. When using \
    LDAP or Clearspace integration it is possible to alter current integration settings. However, \
    if you want to change the user and group system then you will need to re-run the setup process.
profile-settings.ldap_mapping_info=LDAP Settings
profile-settings.clearspace_mapping_info=Clearspace Settings

# Ports section/page

ports.interface=Interface
ports.port=Port
ports.type=Type
ports.description=Description
ports.all_ports=All addresses
ports.plaintext.desc=On this port plain-text connections are established, which, depending on configurable {0}security settings{1}, can (or must) be upgraded to encrypted connections.
ports.legacymode.desc=Connections established on this port are established using a pre-encrypted connection. This type of connectivity is commonly referred to as the "old-style" or "legacy" method of establishing encrypted connections. Configuration details can be modified in the {0}security settings{1}.
ports.client_to_server=Client to Server
ports.client_to_server.desc=The standard port for clients to connect to the server.
ports.client_to_server.desc_old_ssl=The port used for clients to connect to the server using the old SSL/TLS method.
ports.server_to_server=Server to Server
ports.server_to_server.desc=The port used for remote servers to connect to this server.
ports.connection_manager=Connection Manager
ports.connection_manager.desc=The port used for connection managers to connect to the server.
ports.connection_manager.desc_old_ssl=The port used for connection managers to the server using the old SSL/TLS method.
ports.external_components=External Components
ports.external_components.desc=The port used for external components to connect to the server.
ports.external_components.desc_old_ssl=The port used for external components to the server using the old SSL/TLS method.
ports.admin_console=Admin Console
ports.admin_console.desc_unsecured=The port used for unsecured Admin Console access.
ports.admin_console.desc_secured=The port used for secured Admin Console access.
ports.file_proxy=File Transfer Proxy
ports.file_proxy.desc=The port used for the proxy service that allows file transfers to occur between two entities \
  on the XMPP network.
ports.http_bind=HTTP Binding
ports.http_bind.desc_unsecured=The port used for unsecured HTTP client connections.
ports.http_bind.desc_secured=The port used for secured HTTP client connections.
ports.media_proxy=Real time media proxy
ports.media_proxy.desc=The port used for the proxy service that allows Jingle connections between two entities on \
  the XMPP network.
ports.flash_cross_domain=Flash Cross Domain
ports.flash_cross_domain.desc=Service that allows Flash clients connect to other hostnames and ports.
ports.jmx_console=JMX Console
ports.jmx_console.desc=The port used by the JMX connector to provide JConsole access to Openfire via RMI.
ports.jmx_console.alt=Requires Openfire admin credentials
ports.secure.alt=This port uses SSL to encrypt traffic over the network

# Media Proxy

mediaproxy.desc = The media proxy enables clients to make rich media (including VoIP) connections to one another \
    when peer to peer connections fail, such as when one or both clients are behind a \
    strict firewall.
mediaproxy.settings.success = Settings updated successfully.
mediaproxy.form.label = Media Proxy Settings
mediaproxy.form.enabled = Enabled
mediaproxy.form.enabled.desc = This server will act as a media proxy.
mediaproxy.form.disabled = Disabled
mediaproxy.form.disabled.desc = This server will not act as a media proxy.
mediaproxy.form.idletimeout = Session Idle Timeout (in seconds)
mediaproxy.form.idletimeout.tip = This value is usually bigger than 15 seconds.
mediaproxy.form.lifetime = Session Life Time (in seconds)
mediaproxy.form.lifetime.tip = Life Time is the maximum time that a Session can lives. After this time it is destroyed, even if it stills active.
mediaproxy.form.minport = Port Range Min
mediaproxy.form.maxport = Port Range Max
mediaproxy.form.echoport = Echo Test Port

mediaproxy.summary.label = Active Sessions Summary
mediaproxy.summary.desc = Sessions are Media Proxy Channels that controls packet relaying. \
    The list below shows current sessions running and which user created the channel.
mediaproxy.summary.session.creator  = Creator
mediaproxy.summary.session.port = Port
mediaproxy.summary.session.server = Server
mediaproxy.summary.session.inactivity = Inactivity(secs)
mediaproxy.summary.session.type = Type
mediaproxy.summary.session.noactive = No active Sessions
mediaproxy.summary.stopbutton = Stop Active Sessions

# Import keystore certificate page

ssl.import.certificate.keystore.title=Import Signed Certificate for Socket-based Communication
ssl.import.certificate.keystore.info=Use the form below to import a private key and certificate that was provided by a \
  Certificate Authority. Make sure that root certificates of the CA signing the certificate are present in the \
  truststore. Otherwise you will need to manually import them using the "keytool" command line tool. If you are \
  seeing errors related to "Invalid key size" you might need to install "Java Cryptography Extension (JCE) \
  Unlimited Strength Jurisdiction Policy Files" from {0}here{1}.
ssl.import.certificate.keystore.boxtitle=Import Private Key and Certificate
ssl.import.certificate.keystore.pass-phrase=Pass Phrase used for creating Private Key:
ssl.import.certificate.keystore.private-key=Content of Private Key file:
ssl.import.certificate.keystore.certificate=Content of Certificate file:
ssl.import.certificate.keystore.error.private-key=Please specify the content of the private key.
ssl.import.certificate.keystore.error.certificate=Please specify the content of the certificate to import.
ssl.import.certificate.keystore.error.import=There was an error while trying to import the private key and signed certificate.

# Import truststore certificate page

ssl.import.certificate.truststore.boxtitle=Import CA Certificate
ssl.import.certificate.truststore.error.connection-type=Connection Type has not been specified (or is unrecognized).
ssl.import.certificate.truststore.error.alias-missing=Please provide an alias for this certificate.
ssl.import.certificate.truststore.error.alias-exists=A certificate is already stored using this alias. Please provide a different alias, or remove the existing certificate.
ssl.import.certificate.truststore.error.certificate=Please specify the content of the certificate to import.
ssl.import.certificate.truststore.error.import=There was an error while trying to import the certificate.
ssl.import.certificate.truststore.intro=Use the form below to import a certificate that represents a trusted party that can be used when verifying peer certificates while establishing encrypted communication.

# Room Occupants Page

muc.room.occupants.title=Room Occupants
muc.room.occupants.info=Room summary is show in the following table:
muc.room.occupants.detail.info = Current room occupants are listed in the following table:
muc.room.occupants.user=User
muc.room.occupants.nickname=Nickname
muc.room.occupants.role=Role
muc.room.occupants.affiliation=Affiliation
muc.room.occupants.kick=Kick
muc.room.occupants.kicked=Kicked {0} from the room.
muc.room.occupants.kickfailed=Failed to kick {0} from the room.  Most likely this is because they are a moderator or owner.

# Clustering page

system.clustering.title=Clustering
system.clustering.info=Clustering allows the server to scale a lot more and at the same time avoid a single point of \
  failure. Use the form to below to enable or disable clustering for this system. After disabling clustering this \
  system will leave the cluster but the cluster will remain active with the remaining cluster nodes. When clustering \
  is enabled this page will show information about the load each cluster node is having.
system.clustering.enabled=Clustering was enabled successfully.
system.clustering.disabled=Clustering was disabled successfully.
system.clustering.failed-start=Failed to start or join an existing cluster. Check the error log for more information.
system.clustering.enabled.legend=Clustering Enabled
system.clustering.label_disable=Disabled
system.clustering.label_disable_info=This system is not running in a cluster.
system.clustering.label_enable=Enabled
system.clustering.label_enable_info=This system is part of a cluster.
system.clustering.label_enable_info2=Note: enabling clustering may take up to 30 seconds.
system.clustering.overview.label=Cluster Overview
system.clustering.overview.info=Below is an overview of your cluster. You have {0} node(s) running and you are \
  licensed to {1} node(s) in this cluster. To see more information, click each node. The row in {2}yellow{3} \
  indicates the local node.
system.clustering.overview.node=Nodes
system.clustering.overview.joined=Joined
system.clustering.overview.clients=Clients
system.clustering.overview.incoming_servers=Incoming Servers
system.clustering.overview.outgoing_servers=Outgoing Servers
system.clustering.overview.memory=Memory
system.clustering.not-available=Clustering not available
system.clustering.using-embedded-db=Clustering is not available when using an embedded database. You need to switch to an external database to use clustering.
system.clustering.not-installed=Clustering support was not found on the system. Install a <a href="available-plugins.jsp">plugin</a> that adds clustering support.
system.clustering.not-valid-license=Clustering license is not valid. You need to update your license to enable clustering.
system.clustering.starting=Clustering is being started. It may take up to 30 seconds to complete. Click {0}here{1} to refresh.

# Security Auditor page

security.audit.viewer.title=Security Audit Log Viewer
security.audit.viewer.description=You may filter the audit log entries by setting a specific username, start and end date ranges, and number of events to display below.
security.audit.viewer.events_to_show=Events to display
security.audit.viewer.id=Id
security.audit.viewer.username=Username
security.audit.viewer.node=Node
security.audit.viewer.event=Event
security.audit.viewer.timestamp=Timestamp
security.audit.viewer.no_logs=No logs to display
security.audit.viewer.show_details=Show Details
security.audit.viewer.hide_details=Hide Details
security.audit.viewer.date_range=Date Range
security.audit.viewer.date_range.start=Start
security.audit.viewer.date_range.end=End
security.audit.viewer.date_range.use=Use mm/dd/yy
security.audit.viewer.search=Search
security.audit.viewer.write_only=The security audit provider configured for this server only accepts log events, and does not provide them for viewing from this interface.
security.audit.viewer.view_url=The following URL refers to where you can view the logs.  Depending on the interface, you may need to log in again to view the logs.
security.audit.viewer.view_url.url=URL

# Clearpsace Admin console page

clearspace.admin.title=Clearspace Admin Console
clearspace.admin.error.disconnected=Problem logging into Clearspace Admin Console
clearspace.admin.disconnected.description=There was a problem trying to log in to Clearspace Admin Console. Go to the connection page {0}here{1} to fix the problem.

# Clearspace Connection Status page

clearspace.status.title=Connection Status
clearspace.status.error.config=Error trying to configure Clearspace.
clearspace.status.error.disconnected.of=Openfire is not connected to Clearspace.
clearspace.status.disconnected.of.description=Please check that the Clearspace URL and shared secret settings are correct {0}here{1}.
clearspace.status.error.disconnected.cs=Clearspace is not connected to Openfire.
clearspace.status.disconnected.cs.description=The most common reason for this is that Openfire was not able to configure Clearspace. Until that happen Openfire will re-attempt this configuration automatically every minute.
clearspace.status.error.disconnected.of_and_cs=Openfire and Clearspace are not connected.
clearspace.status.disconnected.of_and_cs.description=Please check that Openfire is pointing to the right Clearspace URL and that Openfire and Clearspace have the same shared secret. You can check Openfire�s configuration {0}here{1}. You can verify Clearspace�s configuration by visiting the Clearspace admin console, going to the Real Time tab, and checking under the Connection menu item.
clearspace.status.disconnected.buttons.description=You can test Openfire connection or try to force Clearspace configuration by using the following buttons:
clearspace.status.disconnected.testbutton=Test Connection
clearspace.status.disconnected.configbutton=Configure Clearspace
clearspace.status.connected.description=Clearspace and Openfire integration provides online presence and group chat capabilities in Clearspace.
clearspace.status.connected.table.title=Clearspace Connection Details
clearspace.status.connected.table.label.connected=Connection Status:
clearspace.status.connected.table.value.connected=Connected
clearspace.status.connected.table.label.num_components=Number of Clearpace Nodes:
clearspace.status.connected.table.label.creation=Creation Date:
clearspace.status.connected.table.label.last_active=Last Activity:
clearspace.status.connected.table.label.statistics=Statistics:
clearspace.status.connected.table.label.received=Packets Received/Sent:
clearspace.status.connected.table.label.hostname=Node IP / Hostname:
clearspace.status.connected.adminbutton=Clearspace Admin Console

# Client Connections Settings page
client.connections.settings.title=Client Connections Settings
client.connections.settings.confirm.updated=Client connections settings have been updated successfully.
client.connections.settings.info=Use the forms below to configure how XMPP clients connect \
        to the XMPP domain that's provided by this server. You can also {0}view the client sessions{1} \
        that are currently connected to this server.
client.connections.settings.ports.title=Client Ports
client.connections.settings.idle.title=Idle Connections Policy
client.connections.settings.idle.info=Openfire can disconnect clients of which the connection appears \
		to be lost. Lost connections are detected based on the amount of time that a client has been idle.
client.connections.settings.idle.enable=Disconnect clients after they have been idle for
client.connections.settings.idle.disable=Do not disconnect clients that are idle.
client.connections.settings.idle.valid_timeout=A valid timeout is a positive, non-zero value.
client.connections.settings.ping.info=Openfire can send an XMPP Ping request to clients that are idle, \
		before they are disconnected. Clients must respond to such a request, which allows Openfire to \
		determine if the client connection has indeed been lost.
client.connections.settings.ping.footnote=The XMPP specification requires all clients to respond to request. \
		If a client does not support the XMPP Ping request, it must return an error (which in itself is a response too).
client.connections.settings.ping.enable=Send an XMPP Ping request to idle clients.
client.connections.settings.ping.disable=Do not send XMPP Ping requests to idle clients.<|MERGE_RESOLUTION|>--- conflicted
+++ resolved
@@ -626,7 +626,6 @@
             sidebar.security-truststore-administrative-c2s.descr=Click to manage certificates used for administrative, client-to-server communication.
             sidebar.security-truststore-administrative-s2s=Server (administrative) Truststore
             sidebar.security-truststore-administrative-s2s.descr=Click to manage certificates used for administrative, server-to-server communication.
-<<<<<<< HEAD
     sidebar.sidebar-media-services=Media Services
         sidebar.media-proxy=Media Proxy
         sidebar.media-proxy.descr=Click to view media proxy settings.
@@ -2031,6 +2030,8 @@
 setup.ldap.server.connection_pool_help=Connection Pooling. Default is 'Yes'
 setup.ldap.server.ssl=Use SSL
 setup.ldap.server.ssl_help=Enable SSL connections to your LDAP server, default port is usually 636
+setup.ldap.server.starttls=Use StartTLS
+setup.ldap.server.starttls_help=Enable StartTLS connections to your LDAP server, default port is usually 389
 setup.ldap.server.debug=Enable Debug
 setup.ldap.server.debug_help=Write trace information about LDAP connections to System.out
 setup.ldap.server.referral=Follow Referrals
@@ -2421,1806 +2422,6 @@
 ssl.signing-request.alias=Alias
 ssl.signing-request.signing-request=Signing Request
 
-=======
-    sidebar.sidebar-media-services=Media Services
-        sidebar.media-proxy=Media Proxy
-        sidebar.media-proxy.descr=Click to view media proxy settings.
-tab.tab-users=Users/Groups
-tab.tab-users.descr=Click to manage users and groups
-    sidebar.sidebar-users=Users
-        sidebar.user-summary=User Summary
-        sidebar.user-summary.descr=Click to see a list of users in the system
-            sidebar.sidebar-users-options=User Options
-                sidebar.user-properties=User Properties
-                sidebar.user-properties.descr=Click to edit the user's properties
-                sidebar.user-roster=Roster
-                sidebar.user-roster.descr=Click to view the user's roster
-                sidebar.user-password=Password
-                sidebar.user-password.descr=Click to change the user's password
-                sidebar.user-groups=User Groups
-                sidebar.user-groups.descr=Click to change user groups
-                sidebar.user-lockout=Lock Out
-                sidebar.user-lockout.descr=Click to lock out or unlock the user's account
-                sidebar.user-delete=Delete User
-                sidebar.user-delete.descr=Click to delete the user
-        sidebar.user-create=Create New User
-        sidebar.user-create.descr=Click to add a new user to the system
-        sidebar.user-search=User Search
-        sidebar.user-search.descr=Click to search for a particular user
-    sidebar.sidebar-groups=Groups
-        sidebar.group-summary=Group Summary
-        sidebar.group-summary.descr=Click to see a list of groups in the system
-            sidebar.sidebar-group-options=Group Options
-                sidebar.group-edit=Edit Group
-                sidebar.group-edit.descr=Click to edit the group
-                sidebar.group-delete=Delete Group
-                sidebar.group-delete.descr=Click to delete the group
-        sidebar.group-create=Create New Group
-        sidebar.group-create.descr=Click to add a new group to the system
-tab.tab-session=Sessions
-tab.tab-session.descr=Click to manage connected sessions
-   sidebar.active-sessions=Active Sessions
-        sidebar.session-summary=Client Sessions
-        sidebar.session-summary.descr=Click to manage client sessions
-        sidebar.server-session-summary=Server Sessions
-        sidebar.server-session-summary.descr=Click to manage server sessions
-        sidebar.connection-managers-session-summary=Connection Manager Sessions
-        sidebar.connection-managers-session-summary.descr=Click to manage connection managers sessions
-        sidebar.component-session-summary=Component Sessions
-        sidebar.component-session-summary.descr=Click to manage component sessions
-   sidebar.tools=Tools
-        sidebar.user-message=Send Message
-        sidebar.user-message.descr=Click to send a message
-tab.tab-groupchat=Group Chat
-tab.tab-groupchat.descr=Click to manage group chat settings
-    sidebar.sidebar-groupchat-settings=Group Chat Settings
-        sidebar.muc-service-summary=Service Summary
-        sidebar.muc-service-summary.descr=Click to see a list of group chat services
-            sidebar.sidebar-muc-service-options=Service Options
-                sidebar.muc-server-props=Service Properties
-                sidebar.muc-server-props.descr=
-                sidebar.muc-history=History Settings
-                sidebar.muc-history.descr=
-                sidebar.muc-sysadmin=Administrators
-                sidebar.muc-sysadmin.descr=
-                sidebar.muc-perms=Room Creation Permissions
-                sidebar.muc-perms.descr=
-                sidebar.muc-defaultsettings=Default Room Settings
-                sidebar.muc-defaultsettings.descr=Click to modify the default room settings
-                sidebar.muc-tasks=Other Settings
-                sidebar.muc-tasks.descr=
-                sidebar.muc-service-delete=Delete Service
-                sidebar.muc-service-delete.descr=Click to delete the service
-        sidebar.muc-service-create=Create New Service
-        sidebar.muc-service-create.descr=Click to add a new group chat service
-    sidebar.sidebar-groupchat-administration=Room Administration
-        sidebar.muc-room-summary=Room Summary
-        sidebar.muc-room-summary.descr=Click to see a list of rooms in the service
-            sidebar.sidebar-groupchat-options=Room Options
-                sidebar.muc-room-edit-form=Room Settings
-                sidebar.muc-room-edit-form.descr=Click to edit the room's configuration
-                sidebar.muc-room-occupants=Room Occupants
-                sidebar.muc-room-occupants.descr=Click to view the room's occupants
-                sidebar.muc-room-affiliations=Permissions
-                sidebar.muc-room-affiliations.descr=Click to edit room permissions (affiliations) for users and groups
-                sidebar.muc-room-delete=Delete Room
-                sidebar.muc-room-delete.descr=Click to delete the room
-        sidebar.muc-room-create=Create New Room
-        sidebar.muc-room-create.descr=Click to add a new room to the service
-tab.tab-plugins=Plugins
-tab.tab-plugins.descr=Click to manage all plugins
-    sidebar.sidebar-plugin-admin=Plugin Admin
-        sidebar.plugin-settings=Plugins
-        sidebar.plugin-settings.descr=Click to manage installed plugins
-        sidebar.available-plugins=Available Plugins
-        sidebar.available-plugins.descr=Click to browse available plugins
-tab.tab-clearspace=Clearspace
-tab.tab-clearspace.descr=Click manage Clearspace integration
-    sidebar.sidebar-clearspace=Clearspace Integration
-        sidebar.clearspace-status=Connection Status
-        sidebar.clearspace-status.descr=Status about Clearspace integration
-        sidebar.clearspace-admin=Clearspace Admin
-        sidebar.clearspace-admin.descr=Click to go to Clearspace Admin Console
-
-
-# Log messages
-log.marker_inserted_by=--- Marker inserted by {0} at {1} ---
-
-# Server startup messages
-
-startup.starting=Server domain: {0}
-startup.starting.chat=Chat domain: {0}
-startup.starting.muc=Multi User Chat domain: {0}
-startup.caches=Initializing caches
-startup.channels=Initializing channels
-startup.server=Started server (unencrypted) socket on port: {0}
-startup.multiplexer=Started multiplexer (unencrypted) socket on port: {0}
-startup.component=Started component (unencrypted) socket on port: {0}
-startup.plain=Started plain (unencrypted) socket on port: {0}
-startup.ssl=Started SSL (encrypted) socket on port: {0}
-startup.error=Error starting the server. Please check the log files for more information.
-startup.error.jivehome=Could not locate openfireHome. Set the openfireHome property or edit \
-        your openfire_init.xml file for app server deployments.
-startup.missing-plugins=Could not locate the plugins directory. Possibly corrupt installation. No plugins will be loaded.
-
-# Standard server error messages (for server admin)
-
-admin.error=Internal server error
-admin.error.accept=Trouble accepting connection
-admin.error.bad-stream=Bad opening tag (not stream)
-admin.error.bad-namespace=Stream not in correct namespace
-admin.error.channel-notfound=Channel {0} could not be found
-admin.error.close=Could not close socket
-admin.error.connection=Connection closed before session established
-admin.error.deliver=Could not deliver packet
-admin.error.min-thread=Cannot set min thread count with invalid value.
-admin.error.max-thread=Cannot set max thread count with invalid value.
-admin.error.packet=Malformed packet received
-admin.error.packet.text=Unexpected raw text in the stream
-admin.error.packet.tag=Unexpected packet tag (not message,iq,presence)
-admin.error.routing=Could not route packet
-admin.error.socket-setup=Could not setup a server socket
-admin.error.ssl=Could not setup SSL socket
-admin.error.stream=Stream error detected
-admin.drop-packet=Dropping unrecognized packet
-admin.disconnect=Stream cut short (could be normal disconnect)
-
-# Server messages (for server admin)
-
-admin.password.update={0} updated password from session {1}
-admin.authenticated={0} authenticated on connection {1}
-admin.warn.license=License limit exceeded, refusing user connection
-admin.error.license=Could not license plugin {0}
-admin.console.warning=Warning: admin console not started due to configuration settings.
-admin.console.restarting=Restarting admin console...
-admin.console.listening=Admin console listening at
-admin.console.devmode=Using development mode
-admin.console=Administration Console
-admin.logged_in_as=Logged in as {0}
-
-# Server messages (to users)
-
-user.license=Try logging in later or contact your system administrator
-user.license.title=Too many users logged in
-admin.shutdown.now=The server is shutting down immediately
-
-# XMPP error codes
-
-xmpp.error.302=Redirect
-xmpp.error.400=Bad Request
-xmpp.error.401=Unauthorized
-xmpp.error.402=Payment Required
-xmpp.error.403=Forbidden
-xmpp.error.404=Not Found
-xmpp.error.405=Not Allowed
-xmpp.error.406=Not Acceptable
-xmpp.error.407=Registration Required
-xmpp.error.408=Request Timeout
-xmpp.error.409=Conflict
-xmpp.error.500=Internal Server Error
-xmpp.error.501=Not Implemented
-xmpp.error.502=Remote Server Error
-xmpp.error.503=Service Unavailable
-xmpp.error.504=Remote Server Timeout
-xmpp.error.unknown=Unknown error code
-
-# Multi User Chat server messages
-
-muc.service-name=Public Chatrooms
-muc.error.not-supported=Chat client attempted to access unimplemented feature
-muc.new=This room is locked from entry until configuration is confirmed.
-muc.locked=This room is now locked.
-muc.unlocked=This room is now unlocked.
-muc.warnnonanonymous=This room is not anonymous.
-muc.roomIsNowMembersOnly=This room is now members-only.
-
-# Labels for extended info (dataform) returned for disco#info requests
-
-muc.extended.info.desc=Description
-muc.extended.info.subject=Subject
-muc.extended.info.occupants=Number of occupants
-muc.extended.info.creationdate=Creation date
-
-# Labels for room registration data form
-
-muc.form.reg.title=Registration with the room
-muc.form.reg.instruction=Please provide the following information to register with this room.
-muc.form.reg.first-name=First Name
-muc.form.reg.last-name=Last Name
-muc.form.reg.nickname=Desired Nickname
-muc.form.reg.url=Your URL
-muc.form.reg.email=Email Address
-muc.form.reg.faqentry=FAQ Entry
-
-# Labels for room configuration data form
-
-muc.form.conf.title=Room configuration
-muc.form.conf.instruction=The room "{0}" has been created. To accept the default configuration, \
-        click the "OK" button. Or, modify the settings by completing the following form:
-muc.form.conf.owner_roomname=Room Name
-muc.form.conf.owner_roomdesc=Description
-muc.form.conf.owner_changesubject=Allow Occupants to Change Subject
-muc.form.conf.owner_maxusers=Maximum Room Occupants
-muc.form.conf.none=None
-muc.form.conf.owner_presencebroadcast=Roles for Which Presence is Broadcast
-muc.form.conf.moderator=Moderator
-muc.form.conf.participant=Participant
-muc.form.conf.visitor=Visitor
-muc.form.conf.owner_publicroom=List Room in Directory
-muc.form.conf.owner_persistentroom=Room is Persistent
-muc.form.conf.owner_moderatedroom=Room is Moderated
-muc.form.conf.owner_membersonly=Room is Members-only
-muc.form.conf.allowinvitesfixed=Note: by default, only admins can send invitations in an members-only room.
-muc.form.conf.owner_allowinvites=Allow Occupants to Invite Others
-muc.form.conf.owner_passwordprotectedroom=Password Required to Enter Room
-muc.form.conf.roomsecretfixed=If a password is required to enter this room, you must specify the \
-        password below.
-muc.form.conf.owner_roomsecret=Password
-muc.form.conf.owner_whois=Role that May Discover Real JIDs of Occupants
-muc.form.conf.anyone=Anyone
-muc.form.conf.owner_enablelogging=Log Room Conversations
-muc.form.conf.owner_reservednick=Only login with registered nickname
-muc.form.conf.owner_canchangenick=Allow Occupants to change nicknames
-muc.form.conf.owner_registration=Allow Users to register with the room
-muc.form.conf.roomadminsfixed=You may specify administrators of this room. \
-        Please provide one JID per line.
-muc.form.conf.owner_roomadmins=Room Admins
-muc.form.conf.roomownersfixed=You may specify additional owners for this room. Please provide \
-        one JID per line.
-muc.form.conf.owner_roomowners=Room Owners
-
-# Admin Console Pages below
-
-global.restart=restart
-global.server_status=Server Status
-global.save_settings=Save Settings
-global.done=Done
-global.save=Save
-global.cancel=Cancel
-global.save_changes=Save Changes
-global.save_property=Save Property
-global.save_properties=Save Properties
-global.edit_properties=Edit Properties
-global.stop=Stop
-global.restore_defaults=Restore Defaults
-global.edit=Edit
-global.add=Add
-global.logout=Logout
-global.main=Main
-global.continue=Continue
-global.none=None
-global.refresh=Refresh
-global.second=second
-global.seconds=seconds
-global.minute=minute
-global.minutes=minutes
-global.less-minute=Less than 1 minute
-global.hour=hour
-global.hours=hours
-global.day=day
-global.days=days
-global.showing=Showing
-global.pages=Pages
-global.delete=Delete
-global.click_edit=Click to edit...
-global.click_delete=Click to delete...
-global.yes=Yes
-global.no=No
-global.unlimited=Unlimited
-global.test=Test
-global.click_test=Click to test...
-
-# Group Chat Service Properties Page
-
-groupchat.service.properties.title=Group Chat Service Properties
-groupchat.service.properties.introduction=Use the form below to edit group chat service settings.
-groupchat.service.properties.saved_successfully=Service properties edited successfully.
-groupchat.service.properties.legend=Service Name
-groupchat.service.properties.label_service_name=Group chat service name:
-groupchat.service.properties.error_service_name=Please enter a valid name.
-groupchat.service.properties.error_already_exists=A service with the specified name already exists.
-
-groupchat.service.properties.label_service_description=Group chat service description (optional):
-groupchat.service.properties.save=Save Properties
-groupchat.service.settings_affect=Changes you make here will affect the group chat service:
-
-# Group Chat History Settings Page
-
-groupchat.history.settings.title=Group Chat History Settings
-groupchat.history.settings.introduction=Group chat rooms can replay conversation histories to provide \
-        context to new members joining a room. There are several options for controlling how much \
-        history to store for each room.
-groupchat.history.settings.saved_successfully=Settings updated successfully.
-groupchat.history.settings.legend=History Settings
-groupchat.history.settings.label1_no_history=Don't Show History
-groupchat.history.settings.label2_no_history=- Do not show a chat history to users joining a room.
-groupchat.history.settings.label1_entire_history=Show Entire Chat History
-groupchat.history.settings.label2_entire_history=- Show the entire chat history to users joining a room.
-groupchat.history.settings.label1_number_messages=Show a Specific Number of Messages
-groupchat.history.settings.label2_number_messages=- Show a specific number of the most recent messages in \
-        the chat. Use the box below to specify that number.
-groupchat.history.settings.messages=messages
-groupchat.history.settings.save=Save Settings
-
-# Group Chat Administrators Page
-
-groupchat.admins.title=Group Chat Administrators
-groupchat.admins.introduction=Below is the list of system administrators of the group chat service. System \
-        administrators can enter any group chat room and their permissions are the same as the room owner.
-groupchat.admins.user_added=User/Group added to the list successfully.
-groupchat.admins.error_adding=Error adding the user/group. Please verify the JID is correct.
-groupchat.admins.user_removed=User/Group removed from the list successfully.
-groupchat.admins.legend=Administrators
-groupchat.admins.label_add_admin=Add Administrator (JID):
-groupchat.admins.column_user=User/Group
-groupchat.admins.column_remove=Remove
-groupchat.admins.add=Add
-groupchat.admins.no_admins=No administrators specified, use the form above to add one.
-groupchat.admins.dialog.title=Click to delete...
-groupchat.admins.dialog.text=Are you sure you want to remove this user/group from the list?
-groupchat.admins.add_group=Select Group (one or more):
-groupchat.admins.group=Group
-groupchat.admins.user=User
-
-# Audit policy Page
-
-audit.policy.title=Audit Policy
-audit.policy.settings.saved_successfully=Settings updated successfully.
-audit.policy.title_info=can audit XMPP traffic on the server and save the data to XML data files. The \
-        amount of data sent via an XMPP server can be substantial. The server provides several settings \
-        to control whether to audit packets, how audit files are created, and the types of packets to \
-        save. In most cases, logging Message packets will provide all of the data an enterprise requires. \
-        Presence and IQ packets are primarily useful for tracing and troubleshooting XMPP deployments.
-audit.policy.policytitle=Set Message Audit Policy
-audit.policy.label_disable_auditing=Disable Message Auditing
-audit.policy.label_disable_auditing_info=-- packets are not logged.
-audit.policy.label_enable_auditing=Enable Message Auditing
-audit.policy.label_enable_auditing_info=-- packets are logged with the following options:
-audit.policy.maxfile_size=Maximum file size (MB):
-audit.policy.validnumber=Please enter a valid number.
-audit.policy.maxtotal_size=Maximum size of all files (MB):
-audit.policy.maxdays_number=Maximum days to archive:
-audit.policy.flush_interval=Flush Interval (seconds):
-audit.policy.log_directory=Folder to save the files:
-audit.policy.valid_log_directory=Please enter a valid absolute path.
-audit.policy.ignore=Ignore packets from/to users:
-audit.policy.validignore=One or more of the usernames provided couldn't be found.
-audit.policy.packet_audit=Packets to audit:
-audit.policy.label_audit_messenge_packets=Audit Message Packets
-audit.policy.label_audit_presence_packets=Audit Presence Packets
-audit.policy.label_audit_iq_packets=Audit IQ Packets
-audit.policy.queued_packets=Queued packets:
-
-# Chatroom history settings Page
-
-chatroom.history.settings.title=Chat Room History Settings
-chatroom.history.settings.saved_successfully=Settings updated successfully.
-chatroom.history.settings.info_response1=Chatrooms can replay conversation histories to provide context to \
-        new members joining a room.
-chatroom.history.settings.info_response2=provides several options for controlling how much history to \
-        store for each room.
-chatroom.history.settings.policy=Set Chatroom History Policy
-chatroom.history.settings.label_show_title=Don't Show History
-chatroom.history.settings.label_show_content=- Do not show the entire chat history.
-chatroom.history.settings.label_show_Entire_title=Show Entire Chat History
-chatroom.history.settings.label_show_Entire_content=- Show the entire chat history to the user.
-chatroom.history.settings.label_show_message_number_title=Show a Specific Number of Messages
-chatroom.history.settings.label_show_message_number_content=Show a specific number of the most recent \
-        messages in the chat. Use the box below to specify that number.
-
-# Error Page
-
-error.admin_privileges=You don't have admin privileges to perform this operation.
-error.requested_user_not_found=The requested user was not found.
-error.specific_user_not_found=The requested user was not found: {0}
-error.not_found_group=The requested group was not found.
-error.exception=Exception:
-
-# Error serverdown Page
-
-error.serverdown.title=Server Down
-error.serverdown.admin_console=Admin Console
-error.serverdown.is_down=is currently down. To continue:
-error.serverdown.start=Start the server.
-error.serverdown.login=Login to the admin console
-
-# General group settings.
-group.read_only=Not allowed: the group account system is read-only.
-
-# Group create Page
-
-group.create.title=Create Group
-group.create.error=Error creating the group. Please check your error logs.
-group.create.form=Use the form below to create your new group. Once you've created the group you \
-   will proceed to another screen where you can add members and set up group contact list.
-group.create.new_group_title=Create New Group
-group.create.group_name=Group Name:
-group.create.invalid_group_name=Invalid group name.
-group.create.invalid_group_info=Group already exists - please choose a different name.
-group.create.label_description=Description:
-group.create.invalid_description=Invalid description.
-group.create.required_fields=Required fields
-group.create.create=Create Group
-
-# Group delete Page
-
-group.delete.title=Delete Group
-group.delete.hint_info=Are you sure you want to delete the group
-group.delete.hint_info1=from the system?
-group.delete.delete=Delete Group
-
-# Group edit Page
-
-group.edit.title=Edit Group
-group.edit.form_info=Edit group settings and add or remove group members and administrators using the \
-        forms below.
-group.edit.details_info=Edit group settings below.
-group.edit.update=Group information updated successfully.
-group.edit.update_add_user=User(s) added successfully.
-group.edit.update_del_user=User(s) deleted successfully.
-group.edit.update_user=User(s) updated successfully.
-group.edit.update_success=Group created successfully.
-group.edit.not_update=User(s) not added successfully.
-group.edit.share_title=Contact List (Roster) Sharing
-group.edit.share_status_disabled=Contact list group sharing is disabled
-group.edit.share_status_enabled=Contact list group sharing is enabled
-group.edit.share_content=You can use the form below to automatically add this group to users' contact \
-  lists. <strong>When enabled</strong>, <em>this group will only appear in the contact lists of the \
-  group's members.</em>. However, you can share this group with all users or members of other groups.
-group.edit.share_not_in_rosters=Disable contact list group sharing
-group.edit.share_in_rosters=Enable contact list group sharing
-group.edit.share_display_name=Enter contact list group name
-group.edit.share_additional=Share group with additional users
-group.edit.share_save=Save Contact List Settings
-group.edit.share_all_users=All users
-group.edit.share_roster_groups=The following groups:
-group.edit.delete=Delete Group
-group.edit.edit_details=Edit Details
-group.edit.members=Members of This Group
-group.edit.members_description=Use the form below to add users to this group. Once added, you \
-  will be able to remove them, or give certain users administrative rights over the group.
-group.edit.add_user=Add User:
-group.edit.username=Username
-group.edit.admin=Admin
-group.edit.remove=Remove
-group.edit.user_hint=No members in this group. Use the form above to add some.
-group.edit.inexistent_user={0} is not a registered user.
-group.edit.already_user={0} is already in group.
-group.edit.note=Note: Remote users or entities should accept presence subscriptions automatically.
-
-# Group summary Page
-
-group.summary.title=Group Summary
-group.summary.delete_group=Group deleted successfully.
-group.summary.total_group=Total Groups:
-group.summary.page_name=Name
-group.summary.page_member=Members
-group.summary.page_admin=Admins
-group.summary.page_edit=Edit
-group.summary.no_groups=No groups found.
-group.summary.search=Search by Name
-
-# Header Page
-
-header.admin=Admin
-
-# Index Page
-
-index.title=Server Information
-index.title.info=Below you will find server information, ports being used and latest news about Openfire.
-index.properties=Server Properties
-index.uptime=Server Uptime:
-index.version=Version:
-index.home=Server Directory:
-index.certificate-warning=Found RSA certificate that is not valid for the server domain.
-index.certificate-error=Unable to access certificate store.  The keystore may be corrupt.
-index.server_name=Server Name:
-index.host_name=Host Name:
-index.server_port=Server Ports
-index.server_ip=IP:Port, Security:
-index.port_type=NORMAL
-index.port_type1=TLS (SSL)
-index.domain_name=Domain Name(s):
-index.environment=Environment
-index.jvm=Java Version:
-index.app=Appserver:
-index.os=OS / Hardware:
-index.local=Locale / Timezone:
-index.memory=Java Memory
-index.update.alert=Update information
-index.update.info=Server version {0} is now available. Click {1}here{2} to download or read the \
-        {3}change log{4} for more information.
-index.cs_blog=Ignite Realtime News
-index.cs_blog.unavailable=The Ignite Realtime feed is currently unavailable.
-
-# Locale Page
-
-locale.title=Language and Time Settings
-locale.title.info=Use the form below to set the system language and time zone (locale).
-locale.system.set=Set Locale
-locale.current=Current Settings
-language.choose=Choose Language
-timezone.choose=Choose Time Zone
-
-# Log Page
-
-log.line=line
-
-# Login Page
-
-login.title=Admin Console
-login.hint=Admin Console Login
-login.error=Error: You don't have JavaScript enabled. This tool uses JavaScript and much of it will \
-        not work correctly without it enabled. Please turn JavaScript back on and reload this page.
-login.failed.unauthorized=Login failed: make sure your username and password are correct and that you're an admin \
-        or moderator.
-login.failed.connection=Login failed: make sure your the user and group system is up and running.
-login.failed.connection.clearspace=Clearspace unreachable: make sure Clearspace is up and running or click the login button again to change Openfire configuration.
-login.failed.authentication=Login failed: Openfire wasn't able to authenticate itself to the users system.
-login.failed.authentication.clearspace=Login failed: Clearspace shared secret is not valid, check Clearspace configuration or click the login button again to change Openfire configuration.
-login.username=username
-login.password=password
-login.login=Login
-login.version=Version
-
-# Logviewer Page
-
-logviewer.title=Log Viewer
-logviewer.error=Error
-logviewer.warn=Warn
-logviewer.info=Info
-logviewer.debug=Debug
-logviewer.log=Log File:
-logviewer.order=Order:
-logviewer.normal=Normal
-logviewer.reverse=Reverse
-logviewer.modified=Last Modified:
-logviewer.line=Lines:
-logviewer.all=All
-logviewer.log_dir=Log dir
-logviewer.confirm=Are you sure you want to clear this log file?
-logviewer.alt_clear=Clear Log
-logviewer.clear=Clear
-logviewer.alt_mark=Mark Log
-logviewer.mark=Mark
-logviewer.debug_log=Debug Log
-logviewer.enabled=Enabled
-
-# Muc create permission Page
-
-muc.create.permission.title=Room Creation Permissions
-muc.create.permission.info=Use the form below to configure the policy for who can create group chat rooms.
-muc.create.permission.error=Error adding the user/group. Please verify the JID is correct.
-muc.create.permission.update=Settings updated successfully.
-muc.create.permission.add_user=User/Group added successfully.
-muc.create.permission.user_removed=User/Group removed successfully.
-muc.create.permission.policy=Permission Policy
-muc.create.permission.anyone_created=Anyone can create a chat room.
-muc.create.permission.specific_created=Only specific users/groups can create a chat room.
-muc.create.permission.allowed_users=Allowed Users/Groups
-muc.create.permission.add_jid=Add User (JID):
-muc.create.permission.add_group=Select Group (one or more):
-muc.create.permission.no_allowed_users=No allowed users, use the form above to add one.
-muc.create.permission.click_title=Click to delete...
-muc.create.permission.confirm_remove=Are you sure you want to remove this user/group from the list?
-muc.create.permission.user=User
-muc.create.permission.group=Group
-
-# Muc default room settings Page
-
-muc.default.settings.title=Default Room Settings
-muc.default.settings.info=Use the form below to configure the default room settings which are used to create new chat rooms via XMPP.
-muc.default.settings.public_room=List Room in Directory
-muc.default.settings.persistent_room=Make Room Persistent
-muc.default.settings.moderated=Make Room Moderated
-muc.default.settings.members_only=Make Room Members-only
-muc.default.settings.can_anyone_discover_jid=Can anyone discover real JIDs of occupants
-muc.default.settings.allow_invites=Allow Occupants to invite Others
-muc.default.settings.change_subject=Allow Occupants to change Subject
-muc.default.settings.reserved_nick=Only login with registered nickname
-muc.default.settings.can_change_nick=Allow Occupants to change nicknames
-muc.default.settings.registration=Allow Users to register with the room
-muc.default.settings.enable_logging=Log Room Conversations
-muc.default.settings.max_users=Maximum Room Occupants
-muc.default.settings.error=Error while saving default settings.
-muc.default.settings.update=Settings updated successfully.
-
-# Muc room affiliations Page
-
-muc.room.affiliations.title=Permissions (Room Affiliations)
-muc.room.affiliations.info=Below is the list of room owners, administrators, members and outcasts of \
-        the the room
-muc.room.affiliations.info_detail=Room owners can alter the room configuration, grant ownership and \
-        administrative privileges to users and destroy the room. Room administrators can ban, grant \
-        membership and moderator privileges to users. Room members are the only allowed users to join \
-        the room when it is configured as members-only. Outcasts are users who have been \
-        banned from the room.</p><p>Select one or more groups, or optionally provide a user JID using \
-        the form below. After selecting the appropriate affiliation (Owner/Admin/Member/Outcast), \
-        click the &quot;Add&quot; button to apply the change.
-muc.room.affiliations.error_removing_user=Error removing the user/group. The room must have at least one owner.
-muc.room.affiliations.error_banning_user=Error banning the user/group. Owners or Administratos cannot be banned.
-muc.room.affiliations.error_adding_user=Error adding the user/group. Please select a group or verify the user JID is correct.
-muc.room.affiliations.user_added=User/Group added successfully.
-muc.room.affiliations.user_removed=User/Group removed successfully.
-muc.room.affiliations.permission=Room Affiliations
-muc.room.affiliations.add_jid=Add User (JID):
-muc.room.affiliations.add_group=Select Group (one or more):
-muc.room.affiliations.owner=Owner
-muc.room.affiliations.admin=Admin
-muc.room.affiliations.member=Member
-muc.room.affiliations.outcast=Outcast
-muc.room.affiliations.user=User
-muc.room.affiliations.group=Group
-muc.room.affiliations.room_owner=Room Owners
-muc.room.affiliations.no_users=No Users or Groups
-muc.room.affiliations.confirm_removed=Are you sure you want to remove this user/group from the list?
-muc.room.affiliations.room_admin=Room Admins
-muc.room.affiliations.room_member=Room Members
-muc.room.affiliations.room_outcast=Room Outcasts
-
-# Muc room delete Page
-
-muc.room.delete.title=Destroy Room
-muc.room.delete.info=Are you sure you want to destroy the room
-muc.room.delete.detail=from the system? You may specify a reason for the room destruction and an \
-        alternative room address that will replace this room. This information will be sent to \
-        room occupants.
-muc.room.delete.destructon_title=Destruction Details
-muc.room.delete.room_id=Room ID:
-muc.room.delete.reason=Reason:
-muc.room.delete.alternate_address=Alternate Room Address:
-muc.room.delete.destroy_room=Destroy Room
-
-# Muc room edit form Page
-
-muc.room.edit.form.title=Room Administration
-muc.room.edit.form.create.title=Create New Room
-muc.room.edit.form.edit.title=Room Settings
-muc.room.edit.form.edited=Room settings edited successfully.
-muc.room.edit.form.created=Room creation was successful.
-muc.room.edit.form.info=Use the form below to edit the room settings.
-muc.room.edit.form.room_id=Room ID
-muc.room.edit.form.service=Service
-muc.room.edit.form.users=Users
-muc.room.edit.form.on=Created On
-muc.room.edit.form.modified=Last Modified
-muc.room.edit.form.change_room=Change the room settings of this room using the form below
-muc.room.edit.form.persistent_room=Use the form below to create a new persistent room. The new room \
-        will be immediately available.
-muc.room.edit.form.error_created_id=Error creating the room. A room with the request ID already exists.
-muc.room.edit.form.error_created_privileges=Error creating the room. You do not have enough \
-        privileges to create rooms.
-muc.room.edit.form.valid_hint=Please enter a valid ID, e.g. "test_room". Room ID's cannot contain \
-        spaces or other characters prohibited in JID nodes.
-muc.room.edit.form.room_name=Room Name
-muc.room.edit.form.valid_hint_name=Please enter a valid name.
-muc.room.edit.form.description=Description
-muc.room.edit.form.valid_hint_description=Please enter a valid description.
-muc.room.edit.form.topic=Topic
-muc.room.edit.form.valid_hint_subject=Please enter a valid subject.
-muc.room.edit.form.max_room=Maximum Room Occupants
-muc.room.edit.form.none=Unlimited
-muc.room.edit.form.valid_hint_max_room=Please select the maximum room occupants.
-muc.room.edit.form.broadcast=Broadcast Presence for
-muc.room.edit.form.moderator=Moderator
-muc.room.edit.form.participant=Participant
-muc.room.edit.form.visitor=Visitor
-muc.room.edit.form.required_password=Password Required to Enter
-muc.room.edit.form.confirm_password=Confirm Password
-muc.room.edit.form.new_password=Please make sure to enter the same new password.
-muc.room.edit.form.discover_jid=Show Real JIDs of Occupants to
-muc.room.edit.form.anyone=Anyone
-muc.room.edit.form.role=Please select a role.
-muc.room.edit.form.room_options=Room Options
-muc.room.edit.form.list_room=List Room in Directory
-muc.room.edit.form.room_moderated=Make Room Moderated
-muc.room.edit.form.moderated_member_only=Make Room Members-only
-muc.room.edit.form.invite_other=Allow Occupants to invite Others
-muc.room.edit.form.change_subject=Allow Occupants to change Subject
-muc.room.edit.form.reservednick=Only login with registered nickname
-muc.room.edit.form.canchangenick=Allow Occupants to change nicknames
-muc.room.edit.form.registration=Allow Users to register with the room
-muc.room.edit.form.log=Log Room Conversations
-
-# Muc room summary Page
-
-muc.room.summary.title=Group Chat Rooms
-muc.room.summary.info=Below is an overview of the Group Chat Rooms in the service
-muc.room.summary.info2=. From here you can view the rooms, edit their properties, and create new rooms.
-muc.room.summary.destroyed=Room destroyed successfully.
-muc.room.summary.total_room=Total Rooms
-muc.room.summary.sorted_id=Sorted by Room ID
-muc.room.summary.room=Room
-muc.room.summary.description=Description
-muc.room.summary.persistent=Persistent
-muc.room.summary.users=Users
-muc.room.summary.edit=Edit
-muc.room.summary.destroy=Destroy
-muc.room.summary.no_room_in_group=No rooms in the Group Chat service.
-muc.room.summary.alt_persistent=Room is persistent
-muc.room.summary.alt_temporary=Room is temporary
-muc.room.summary.service=Service
-
-# MUC service summary Page
-
-muc.service.summary.title=Group Chat Service
-muc.service.summary.info=Below is an overview of the Group Chat Services in the system. From here you can \
-       edit their configurations, and create new services, and delete services you don't need anymore.
-muc.service.summary.deleted=Service destroyed successfully.
-muc.service.summary.total_room=Total Service
-muc.service.summary.sorted_id=Sorted by Subdomain
-muc.service.summary.subdomain=Subdomain
-muc.service.summary.description=Description
-muc.service.summary.numrooms=# Rooms
-muc.service.summary.numusers=# Users
-muc.service.summary.edit=Edit
-muc.service.summary.destroy=Destroy
-muc.service.summary.no_services=No group chat services configured.
-muc.service.summary.total_services=Total Services
-muc.service.summary.sorted=Sorted by Subdomain
-muc.service.summary.services_per_page=Services per page
-muc.service.summary.no_services_warning=There are no group chat services configured for this server.  \
-        You will need to create a new service if you wish to provide MUC/group chat services.
-
-# MUC delete service page
-
-muc.service.delete.title=Delete MUC Service
-muc.service.delete.info=Are you sure you want to destroy the MUC service
-muc.service.delete.detail=from the system? You may specify a reason for the service destruction. \
-        This information will be sent to occupants of rooms on the service.
-muc.service.delete.destructon_title=Destruction Details
-muc.service.delete.service_name=Subdomain:
-muc.service.delete.reason=Reason:
-muc.service.delete.destroy_service=Destroy Service
-
-# Muc tasks Page
-
-muc.tasks.title=Other Settings
-muc.tasks.info=Use the forms below to configure settings for kicking idle users from group chat rooms \
-        and to configure the task that logs room conversations to the database.
-muc.tasks.update=Idle user settings updated successfully.
-muc.tasks.log=Conversation logging settings updated successfully.
-muc.tasks.valid_idel_minutes=Please enter a valid number for max idle minutes.
-muc.tasks.valid_frequency=Please enter a valid number for the frequency.
-muc.tasks.valid_batch=Please enter a valid number for the batch size.
-muc.tasks.user_setting=Idle User Settings
-muc.tasks.never_kick=Never kick idle users.
-muc.tasks.kick_user=Kick users after they have been idle for
-muc.tasks.conversation.logging=Conversation Logging
-muc.tasks.flush=Flush interval (seconds):
-muc.tasks.batch=Batch size:
-
-# MUC Statistics
-muc.stats.occupants.name=Group Chat: Occupants
-muc.stats.occupants.description=Number of occupants in group chat rooms
-muc.stats.occupants.label=Total Room Occupants
-muc.stats.users.name=Group Chat: Connected Users
-muc.stats.users.description=Number of users using the group chat service
-muc.stats.users.label=Connected Users
-muc.stats.incoming.name=Group Chat: Traffic
-muc.stats.incoming.description=Rate of Group Chat messages
-muc.stats.incoming.label=Incoming Messages
-muc.stats.outgoing.name=Group Chat: Traffic
-muc.stats.outgoing.description=Rate of Group Chat messages
-muc.stats.outgoing.label=Outgoing Messages
-muc.stats.active_group_chats.name = Group Chat: Rooms
-muc.stats.active_group_chats.desc = The number of group chat rooms that have been active over time.
-muc.stats.active_group_chats.units = Group chat Rooms
-
-# Offline messages Page
-
-offline.messages.title=Offline Messages
-offline.messages.update=Settings updated successfully.
-offline.messages.info=XMPP provides the option for servers to store-and-forward IM messages when they \
-        are sent to a user that is not logged in. Supporting store-and-forward of 'offline messages' \
-        can be a very convenient feature of an XMPP deployment. However, offline messages, like email, \
-        can take up a significant amount of space on a server. There are several options for handling \
-        offline messages; select the policy that best suites your needs.
-offline.messages.size=Current size of all offline message:
-offline.messages.policy=Offline Message Policy
-offline.messages.never_back=Never store offline messages and bounce messages back to the sender.
-offline.messages.never_store=Never store offline messages and drop messages so the sender is not notified.
-offline.messages.storage_openfire=Store offline messages for later retrieval. Messages will be delivered \
-        the next time the recipient logs in. Choose a storage policy and storage store max size below.
-offline.messages.always_store=Always Store
-offline.messages.always_store_info=Always store messages, even if the max storage size has been exceeded.
-offline.messages.bounce=Store or Bounce
-offline.messages.bounce_info=Store messages up to the max storage size. After the max size has been exceeded, \
-        bounce the message back to the sender.
-offline.messages.drop=Store or Drop
-offline.messages.drop_info=Store messages for a user up to the max storage size. After the max size has been \
-        exceeded, silently drop messages.
-offline.messages.storage_limit=Per-user offline message storage limit:
-offline.messages.choose_policy=Please choose a valid storage policy.
-offline.messages.enter_store_size=Please enter a store size greater than 0 bytes.
-offline.messages.bounce_option=Bounce
-offline.messages.drop_option=Drop
-offline.messages.store_option=Store
-
-# Private data settings Page
-
-private.data.settings.title=Private Data
-private.data.settings.update=Settings updated successfully.
-private.data.settings.info=Private data storage allows XMPP clients to store settings, bookmarks, etc. on the \
-        server. Users can log into their account and their settings will follow them around (as opposed to having \
-        the clients store the settings on the local computer where their settings will not follow them). You may \
-        enable or disable this feature.
-private.data.settings.policy=Set Private Data Policy
-private.data.settings.enable_storage=Enable Private Data Storage
-private.data.settings.enable_storage_info=allow clients to store information on the server.
-private.data.settings.disable_storage=Disable Private Data Storage
-private.data.settings.disable_storage_info=do not allow server-side storage.
-
-# Reg settings Page
-
-reg.settings.title=Registration Settings
-reg.settings.info=Use the forms below to change various aspects of user registration and login.
-reg.settings.update=Settings updated successfully.
-reg.settings.inband_account=Inband Account Registration
-reg.settings.inband_account_info=Inband account registration allows users to create accounts on the server \
-        automatically using most clients. It does not affect the ability to create new accounts through \
-        this web administration interface. Administrators may want to disable this option so users are \
-        required to register by other means (e.g. sending requests to the server administrator or through \
-        your own custom web interface).
-reg.settings.enable=Enabled
-reg.settings.auto_create_user=Users can automatically create new accounts.
-reg.settings.disable=Disabled
-reg.settings.not_auto_create=Users can not automatically create new accounts.
-reg.settings.change_password=Change Password
-reg.settings.change_password_info=You can choose whether users are allowed to change their password. \
-        Password changing is independent from inband account registration. However, you may only \
-        want to disable this feature when disabling inband account registration.
-reg.settings.can_change=Users can change their password.
-reg.settings.cannot_change=Users are not allowed to change their password.
-reg.settings.anonymous_login=Anonymous Login
-reg.settings.anonymous_login_info=You can choose to enable or disable anonymous user login. If it is \
-        enabled, anyone can connect to the server and create a new session. If it is disabled only \
-        users who have accounts will be able to connect.
-reg.settings.anyone_login=Anyone may login to the server.
-reg.settings.only_registered_login=Only registered users may login.
-reg.settings.allowed_ips=Restrict Login
-reg.settings.allowed_ips_info=Use the form below to define the IP addresses or IP address ranges \
-        that are allowed to login. E.g.: 200.120.90.10, 200.125.80.*. Leaving the form empty means \
-        that clients will be able to connect from any IP address.
-reg.settings.ips_all=Restrict ALL (including anonymous) logins by these IP's:
-reg.settings.ips_anonymous=Restrict anonymous logins by these IP's:
-
-# Server db Page
-
-server.db.title=Database Properties
-server.db.info=Below is a list of properties for your database and the JDBC driver.
-server.db.connect_info=Database Connection Info
-server.db.version=Database and Version:
-server.db.jdbc=JDBC Driver:
-server.db.jdbc_driver=JDBC Driver Version:
-server.db.connect_url=DB Connection URL:
-server.db.user=DB User:
-server.db.transaction=Transaction Support:
-server.db.transaction_level=Transaction Isolation Level:
-server.db.multiple_connect=Supports multiple connections
-server.db.multiple_connect2=open at once:
-server.db.read_only_mode=In read-only mode:
-server.db.pool_info=Connection Pool Info
-server.db.house_keeping_sleep=House Keeping Interval:
-server.db.house_keeping_sql=Connection Test SQL:
-server.db.connection_lifetime=Maximum Connection Lifetime:
-server.db.connection_max=Maximum Connections:
-server.db.connection_min=Minimum Connections:
-server.db.test_after_use=Test Connection After Use:
-server.db.test_before_use=Test Connection Before Use:
-server.db.connections=Connections:
-server.db.connections.active=active
-server.db.connections.available=available
-server.db.connections.max=max
-server.db.connections_served=Connections Served:
-server.db.connections_refused=Connections Refused:
-server.db.connection_details=Connection Details:
-server.db.connection_details.id=Id
-server.db.connection_details.when_created=When Created
-server.db.connection_details.last_used=Last Used
-server.db.connection_details.thread=Thread
-
-server.db_stats.title=Database Query Statistics
-server.db_stats.description=Enable database query statistics to trace all database queries made. \
-  This can be useful to debug issues and monitor database performance. However, it's \
-  not recommended that you leave query statistics permanently running, as they will cause \
-  performance to degrade slightly.
-server.db_stats.status=Query Statistics Status
-server.db_stats.enabled=Enabled
-server.db_stats.disabled=Disabled
-server.db_stats.update=Update
-server.db_stats.refresh=Refresh
-server.db_stats.none=none
-server.db_stats.settings=Query Statistics Settings
-server.db_stats.seconds=seconds
-server.db_stats.set=Set
-server.db_stats.clear_stats=Clear All Stats
-server.db_stats.select_stats=SELECT Query Statistics
-server.db_stats.insert_stats=INSERT Query Statistics
-server.db_stats.update_stats=UPDATE Query Statistics
-server.db_stats.delete_stats=DELETE Query Statistics
-server.db_stats.operations=Total # of operations
-server.db_stats.total_time=Total time for all operations (ms)
-server.db_stats.avg_rate=Average time for each operation (ms)
-server.db_stats.total_rate=Operations per second
-server.db_stats.queries=Most common SQL queries
-server.db_stats.query=Query
-server.db_stats.count=Count
-server.db_stats.time=Total Time
-server.db_stats.average_time=Avg. Time
-server.db_stats.no_queries=No queries
-
-# Server properties Page
-
-server.properties.title=System Properties
-server.properties.info=Below is a list of the system properties. Values for encrypted and sensitive fields are \
-        hidden. Long property names and values are clipped. Hold your mouse over the property name to see \
-        the full value or to see both the full name and value, click the edit icon next to the property.
-server.properties.system=System Properties
-server.properties.error=Error -- creating the property failed, see below.
-server.properties.saved=Property saved successfully.
-server.properties.deleted=Property deleted successfully.
-server.properties.edit_property=Use the form below this table to edit the property value.
-server.properties.error_deleting=Error deleting the property.
-server.properties.no_property=No properties set.
-server.properties.name=Property Name
-server.properties.value=Property Value
-server.properties.edit=Edit
-server.properties.alt_edit=Click to edit this property
-server.properties.alt_delete=Click to delete this property
-server.properties.edit_property_title=Edit property
-server.properties.new_property=Add new property
-server.properties.enter_property_name=Please enter a valid property name.
-server.properties.enter_property_value=Please enter a property value.
-server.properties.max_character=1000 character max.
-server.properties.encryption=Property Encryption
-server.properties.encrypted=Property encrypted successfully.
-server.properties.encrypt=Encrypt
-server.properties.alt_encrypt=Click to encrypt this property
-server.properties.alt_encrypted=Property is encrypted
-server.properties.encrypt_property_true=Encrypt this property value
-server.properties.encrypt_property_false=Do not encrypt this property value
-server.properties.delete_confirm=Are you sure you want to delete this property?
-server.properties.encrypt_confirm=Are you sure you want to encrypt this property?
-
-# Server props Page
-
-server.props.title=Edit Server Properties
-server.props.info=Use the form below to edit server properties.
-server.props.update.norestart=Server properties updated successfully
-server.props.update=Server properties updated successfully. You'll need to
-server.props.update2=the server to have the changes take effect (see
-server.props.property=Server Properties
-server.props.name=Server Name:
-server.props.valid_hostname=Please enter a valid server host name or
-server.props.valid_hostname1=restore the default
-server.props.server_port=Server-to-Server Port:
-server.props.component_port=Component Port:
-server.props.port=Client Port:
-server.props.valid_port=Please enter a valid port number or
-server.props.valid_port1=restore the default
-server.props.error_port=Error -- this port and the SSL port can not be equal.
-server.props.ssl_port=Client SSL Port:
-server.props.ssl=SSL Enabled:
-server.props.enable=Enabled
-server.props.disable=Disabled
-server.props.ssl_valid=Please enter a valid SSL port number or
-server.props.ssl_valid1=restore the default
-server.props.admin_port=Admin Console Port:
-server.props.admin_secure_port=Secure Admin Console Port:
-server.props.jmx_enabled=JMX Enabled:
-server.props.jmx_secure=JMX Require Admin User:
-server.props.jmx_port=JMX Connector Port:
-
-# Server stopped Page
-
-server.stopped.title_restarting=Restarting Server
-server.stopped.title_stopped=Server stopped
-server.stopped.admin_console=Admin Console
-server.stopped.restarted=The server is being restarted.To continue:
-server.stopped.wait_time=Wait a few seconds until the server has been restarted.
-server.stopped.login_console=Login to the admin console
-server.stopped.stop=The server is being stopped.To continue:
-server.stopped.wait_restarted=Wait a few seconds and then
-server.stopped.wait_restarted2=the server.
-
-# Server-to-server settings Page
-
-server2server.settings.title=Server to Server Settings
-server2server.settings.info=Use the forms below to configure settings for connections to remote \
-        servers. You can also {0}view{1} the current remote server connections.
-server2server.settings.enabled.legend=Service Enabled
-server2server.settings.label_disable=Disabled
-server2server.settings.label_disable_info=Remote servers are not allowed to exchange packets with this server.
-server2server.settings.label_enable=Enabled
-server2server.settings.label_enable_info=Remote servers can exchange packets with this server on port
-server2server.settings.valid.port=Please enter a valid port.
-server2server.settings.update=Idle connections settings updated successfully.
-server2server.settings.valid.idle_minutes=Please enter a valid number for max idle minutes.
-server2server.settings.valid.domain=Please specify the domain of the remote server.
-server2server.settings.valid.remotePort=Please enter a valid port number.
-server2server.settings.close_settings=Idle Connections Settings
-server2server.settings.never_close=Never close idle connections.
-server2server.settings.close_session=Close connections after they have been idle for
-server2server.settings.allowed=Allowed to Connect
-server2server.settings.anyone=Anyone
-server2server.settings.anyone_info=Any remote server is allowed to connect to this server. Use the \
-        table below to override the default settings.
-server2server.settings.whitelist=White List
-server2server.settings.whitelist_info=Only some remote servers are allowed to connect to this \
-        server. Use the table below to define the allowed remote servers and their settings.
-server2server.settings.disallowed=Not Allowed to Connect
-server2server.settings.disallowed.info=The remote servers listed in the following table will not \
-        be able to connect to this server. Use the form below to block new remote servers from \
-        connecting to this server.
-server2server.settings.domain=Domain
-server2server.settings.remotePort=Port
-server2server.settings.empty_list=No remote servers
-server2server.settings.allow=Add Server
-server2server.settings.block=Block Server
-server2server.settings.confirm_delete=Are you sure you want to remove this remote server?
-server2server.settings.confirm.updated=Remote server information updated successfully.
-server2server.settings.confirm.allowed=Remote server is now allowed to connect to the server.
-server2server.settings.confirm.blocked=Remote server is now not allowed to connect to the server.
-server2server.settings.confirm.deleted=Remote server information was deleted.
-
-# External component settings Page
-
-component.settings.title=External Component Settings
-component.settings.info=XMPP allows trusted components to connect to the server to provide new \
-        services. Components will use a subdomain to provide their services. You can also \
-        {0}view the external components{1} that are currently connected to this server.
-component.settings.enabled.legend=Service Enabled
-component.settings.label_disable=Disabled
-component.settings.label_disable_info=External components are not allowed to connect to this server.
-component.settings.label_enable=Enabled
-component.settings.label_enable_info=External components can connect to this server.
-component.settings.port=Port:
-component.settings.valid.port=Please enter a valid port.
-component.settings.defaultSecret=Default shared secret:
-component.settings.valid.defaultSecret=Please specify a default secret key.
-component.settings.valid.subdomain=Please specify the subdomain of the component.
-component.settings.valid.secret=Please specify the secret key of the component.
-component.settings.modification.denied=Requested operation is not allowed.
-component.settings.allowed=Allowed to Connect
-component.settings.anyone=Anyone
-component.settings.anyone_info=Any component is allowed to connect to this server. Use the table \
-        below to override the default shared secret.
-component.settings.whitelist=Whitelist
-component.settings.whitelist_info=Only some components are allowed to connect to this server. Use \
-        the table below to define the allowed components and their shared secret keys.
-component.settings.disallowed=Not Allowed to Connect
-component.settings.disallowed.info=The components listed in the following table will not be able \
-        to connect to this server. Use the form below to block new components from connecting to \
-        this server.
-component.settings.subdomain=Subdomain
-component.settings.secret=Shared secret
-component.settings.empty_list=No components
-component.settings.allow=Add Component
-component.settings.block=Block Component
-component.settings.confirm_delete=Are you sure you want to remove this component?
-component.settings.confirm.updated=Component information updated successfully.
-component.settings.confirm.allowed=Component is now allowed to connect to the server.
-component.settings.confirm.blocked=Component is now not allowed to connect to the server.
-component.settings.confirm.deleted=Component information was deleted.
-
-# Session conflict Page
-
-session.conflict.title=Conflict Policy
-session.conflict.update=Settings updated successfully.
-session.conflict.info=XMPP allows multiple logins to the same user account by assigning a unique \
-        "resource name" to each connection. If a connection requests a resource name that is already \
-        in use, the server must decide how to handle the conflict. The options on this page allow you \
-        to determine if the server always kicks off existing connections, never kicks off existing \
-        connections, or sets the number of login attempts that should be rejected before kicking off \
-        an existing connection. The last option allows users to receive an error when logging in that \
-        allows them to request a different resource name.
-session.conflict.policy=Set Conflict Policy
-session.conflict.always_kick=Always kick
-session.conflict.always_kick_info=If there is a resource conflict, immediately kick the other resource.
-session.conflict.never_kick=Never kick
-session.conflict.never_kick_info=If there is a resource conflict, don't allow the new resource to log in.
-session.conflict.allow_one=Allow one login attempt
-session.conflict.resource_conflict=If there is a resource conflict, report an error one time but don't \
-        kick the existing connection.
-session.conflict.kick_value=Assign kick value
-session.conflict.kick_value_info=Specify the number of login attempts allowed before conflicting \
-        resources are kicked. You must specify a number greater than one.
-session.conflict.enter_value=Please enter a value greater than 1.
-
-# Session details Page
-
-session.details.title=Session Details
-session.details.info=Below are session details for the session {0}. If the user {1} has multiple \
-        sessions open, they will appear below.
-session.details.session_id=Session ID:
-session.details.username=User Name &amp; Resource:
-session.details.anonymous=Anonymous
-session.details.status=Status
-session.details.priority=Priority
-session.details.close=Closed
-session.details.connect=Connected
-session.details.streaming=Streaming
-session.details.authenticated=Authenticated
-session.details.presence=Presence
-session.details.away=Away
-session.details.chat_available=Available to Chat
-session.details.not_disturb=Do Not Disturb
-session.details.online=Online
-session.details.extended=Extended Away
-session.details.unknown=Unknown/Not Recognized
-session.details.session_created=Session Created:
-session.details.last_active=Session Last Active:
-session.details.statistics=Session Statistics:
-session.details.received=Packets Received/Sent:
-session.details.hostname=Client IP / Hostname:
-session.details.multiple_session=Multiple User Sessions
-session.details.name=Name
-session.details.resource=Resource
-session.details.if_presence=Presence (if authenticated)
-session.details.clientip=Client IP
-session.details.close_connect=Close Connection
-session.details.session_detail=Current session details above.
-session.details.back_button=Back to Summary
-session.details.node=Node
-session.details.local=Local
-session.details.remote=Remote
-
-# Session row Page
-
-session.row.cliked=Click for more info...
-session.row.cliked_ssl=User is connected via SSL
-session.row.cliked_kill_session=Click to kill session...
-session.row.confirm_close=Are you sure you want to close this connection?
-
-# Session summary Page
-
-session.summary.title=Client Sessions
-session.summary.close=Client session closed successfully.
-session.summary.active=Active Client Sessions
-session.summary.not_session=No Client Sessions
-session.summary.last_update=List last updated
-session.summary.sessions_per_page=Sessions per page
-
-# Server Session summary Page
-
-server.session.summary.title=Server Sessions
-server.session.summary.close=Session closed successfully.
-server.session.summary.active=Connected Remote Servers
-server.session.summary.info=Below is a list of sessions to remote servers.  \
-        Server to server communication requires two independent connections: one \
-        is used for receiving packets and the other for sending packets. You can also modify \
-        {0}remote server settings{1}.
-server.session.summary.not_session=No Sessions
-server.session.summary.last_update=List last updated
-server.session.label.host=Host
-server.session.label.connection=Connection
-server.session.label.creation=Creation Date
-server.session.label.last_active=Last Activity
-server.session.label.close_connect=Close Connection
-server.session.connection.incoming=Incoming
-server.session.connection.outgoing=Outgoing
-server.session.connection.both=Both
-server.session.summary.sessions_per_page=Sessions per page
-
-# Server Session details Page
-
-server.session.details.title=Remote Server Connections Details
-server.session.details.info=Below are details about the sessions with the remote server {0}.
-server.session.details.hostname=Remote server IP / Hostname:
-server.session.details.incoming_session=Incoming Session Details
-server.session.details.streamid=Stream ID
-server.session.details.authentication=Authentication
-server.session.details.dialback=Dialback
-server.session.details.tlsauth=Certificate
-server.session.details.cipher=Cipher Suite
-server.session.details.incoming_statistics=Packets RX
-server.session.details.outgoing_session=Outgoing Session Details
-server.session.details.outgoing_statistics=Packets TX
-
-# External Component Session summary Page
-
-component.session.summary.title=Component Sessions
-component.session.summary.close=Session closed successfully.
-component.session.summary.active=Connected External Components
-component.session.summary.info=Below is a list of connected external components to this server. \
-        You can also modify the {0}external components settings{1}.
-component.session.summary.not_session=No Sessions
-component.session.summary.last_update=List last updated
-component.session.label.domain=Domain
-component.session.label.name=Name
-component.session.label.category=Category
-component.session.label.type=Type
-component.session.label.creation=Creation Date
-component.session.label.last_active=Last Activity
-component.session.label.close_connect=Close Connection
-component.session.summary.sessions_per_page=Sessions per page
-
-# External Component Session details page
-
-component.session.details.title=External Component Connection Details
-component.session.details.info=Below are details about the session with the external component {0}.
-
-# General Setup
-
-setup.title=Setup
-
-# Setup environment check
-
-setup.env.check.error=Error: Can not proceed with
-setup.env.check.error_info=Your current installation fails to meet minimum server requirements - please see the checklist below:
-setup.env.check.jdk=At least JDK 1.5
-setup.env.check.servlet=Servlet 2.3 Support
-setup.env.check.jsp=JSP 1.2 Support
-setup.env.check.class=Classes
-setup.env.check.not_home=Home not found. Define system property "openfireHome" or create and add the openfire_init.xml file to the classpath
-setup.env.check.doc=Please read the installation documentation and try setting up your environment again. After making changes, restart your appserver and load this page again.
-
-# Setup admin settings Page
-
-setup.admin.settings.account=Administrator Account
-setup.admin.settings.info=Enter settings for the system administrator account (username of "admin") \
-        below. It is important to choose a password for the account that cannot be easily guessed -- \
-        for example, at least six characters long and containing a mix of letters and numbers. You \
-        can skip this step if you have already setup your admin account (not for first time users).
-setup.admin.settings.ldap.info=Choose one or more users from your LDAP directory to be administrators by \
-    entering their usernames.
-setup.admin.settings.clearspace.info=Choose one or more users from your Clearspace service to be \
-    administrators by entering their usernames.
-setup.admin.settings.error=There were errors when updating the admin account. Please see below.
-setup.admin.settings.username-error=No username was provided or the specified username was not found.
-setup.admin.settings.current_password=Current Password:
-setup.admin.settings.current_password_description=If this is a new installation, the current \
-        password will be 'admin'.
-setup.admin.settings.current_password_error=Please enter the correct current password.
-setup.admin.settings.email=Admin Email Address:
-setup.admin.settings.email_description=A valid email address for the admin account.
-setup.admin.settings.email_error=Please enter a valid email address.
-setup.admin.settings.new_password=New Password:
-setup.admin.settings.valid_new_password=Please enter a valid new password.
-setup.admin.settings.not_new_password=The new passwords do not match.
-setup.admin.settings.confirm_password=Confirm Password:
-setup.admin.settings.valid_confirm=Please enter a valid new confirmation password.
-setup.admin.settings.skip_this_step=Skip This Step
-setup.admin.settings.add.administrator = Add Administrator
-setup.admin.settings.administrator = Administrator
-setup.admin.settings.remove = Remove
-
-setup.admin.settings.test.title-desc=Administrator Settings
-setup.admin.settings.test.status-success=Status: Authentication Successful!
-setup.admin.settings.test.status-success.detail=Specified username and password are valid. Close \
-    this test panel to continue.
-setup.admin.settings.test.status-error=Status: Authentication Failed
-setup.admin.settings.test.error-user=Username not found.
-setup.admin.settings.test.error-password=Password is incorrect.
-
-# Setup completed Page
-
-setup.completed.setup=Setup
-setup.completed.jive=Jive Software
-setup.completed.run=Setup Already Run
-setup.completed.run_info=It appears setup has already been run. To administer your server, \
-        please use the
-setup.completed.run_info1=Admin Console
-setup.completed.run_info2=To re-run setup, you need to stop your appserver, delete the \
-        "setup" property from the openfire.xml file, restart the server, then reload \
-        the setup tool.
-
-# Setup datasource jndi Page
-
-setup.datasource.jndi.setting=Datasource Settings - JNDI Connection
-setup.datasource.jndi.setting_info=Choose a JNDI datasource below to connect to the {0} \
-        database. The name varies between application servers, but it is generally of the \
-        form: {1}. Please consult your application server's documentation for more information.
-setup.datasource.jndi.name=JNDI Datasource Name:
-setup.datasource.jndi.custom=Custom:
-setup.datasource.jndi.valid_name=Please enter a valid JNDI name.
-setup.datasource.jndi.note=Note, it might take between 30-60 seconds to connect to your database.
-
-# Setup datasource settings Page
-
-setup.datasource.settings.title=Database Settings
-setup.datasource.settings.info=Choose how you would like to connect to the {0} database.
-setup.datasource.settings.connect=Standard Database Connection
-setup.datasource.settings.connect_info=Use an external database with the built-in connection pool.
-setup.datasource.settings.jndi=JNDI Datasource
-setup.datasource.settings.jndi_info=Use a datasource defined by your application server via JNDI.
-setup.datasource.settings.embedded=Embedded Database
-setup.datasource.settings.embedded_info=Use an embedded database, powered by HSQLDB. This option \
-        requires no external database configuration and is an easy way to get up and running quickly. \
-        However, it does not offer the same level of performance as an external database.
-
-# Setup datasource standard Page
-
-setup.datasource.standard.title=Database Settings - Standard Connection
-setup.datasource.standard.label=Database Driver Presets
-setup.datasource.standard.info=Specify a JDBC driver and connection properties to connect to your \
-        database. If you need more information about this process please see the database documentation \
-        distributed with
-setup.datasource.standard.info2=Note:
-setup.datasource.standard.info3=Database scripts for most popular databases are included in the  \
-        server distribution at
-setup.datasource.standard.failed_connect=Failed to establish a database connection - please see specific \
-        errors listed below.
-setup.datasource.standard.pick_database=Pick Database...
-setup.datasource.standard.jdbc=JDBC Driver Class:
-setup.datasource.standard.jdbc_info=The valid classname of your JDBC driver, ie: com.mydatabase.driver.MyDriver.
-setup.datasource.standard.url=Database URL:
-setup.datasource.standard.valid_url=The valid URL used to connect to your database, ie: jdbc:mysql://host:port/database
-setup.datasource.standard.username=Username:
-setup.datasource.standard.username_info=The user used to connect to your database - note, this may not be \
-        required and can be left blank.
-setup.datasource.standard.password=Password:
-setup.datasource.standard.password_info=The password for the user account used for this database - note, \
-        this may not be required and can be left blank.
-setup.datasource.standard.connect=Connections:
-setup.datasource.standard.min=Minimum:
-setup.datasource.standard.max=Maximum:
-setup.datasource.standard.pool=The minimum and maximum number of database connections the \
-        connection pool should maintain.
-setup.datasource.standard.timeout=Connection Timeout:
-setup.datasource.standard.timeout_info=The time (in days) before connections in the connection \
-        pool are recycled.
-setup.datasource.standard.note=Note, it might take between 30-60 seconds to connect to your database.
-
-# Profile settings page
-setup.profile.title=Profile Settings
-setup.profile.description=Choose the user and group system to use with the server.
-setup.profile.default=Default
-setup.profile.default_description=Store users and groups in the server database. This is the \
-  best option for simple deployments.
-setup.profile.default.scramOnly=Only Hashed Passwords
-setup.profile.default.scramOnly_description=Store only non-reversible hashes of passwords in the database. \
-  This only supports PLAIN and SCRAM-SHA-1 capable clients.
-setup.profile.ldap=Directory Server (LDAP)
-setup.profile.ldap_description=Integrate with a directory server such as Active Directory or \
-  OpenLDAP using the LDAP protocol. Users and groups are stored in the directory and treated \
-  as read-only.
-setup.profile.clearspace=Clearspace Integration
-setup.profile.clearspace_description=Integrate with an existing Clearspace installation.  Users and groups \
-  will be pulled directly from Clearspace. Clearspace will also be used for authenticating users. \
-  Please be aware that Clearspace 2.0 or higher is required.
-
-
-# Setup LDAP pages
-
-setup.ldap.title=Profile Settings - Directory Server
-setup.ldap.profile=Profile Settings
-setup.ldap.connection_settings=Connection Settings
-setup.ldap.user_mapping=User Mapping
-setup.ldap.group_mapping=Group Mapping
-setup.ldap.step_one=Step 1 of 3
-setup.ldap.step_two=Step 2 of 3
-setup.ldap.step_three=Step 3 of 3
-setup.ldap.continue=Save & Continue
-setup.ldap.test=Test Settings
-setup.ldap.advanced=Advanced Settings
-
-setup.ldap.server.description=Configure connection settings for your LDAP directory below. All \
-   fields are required; if you need additional information about a field, hover your mouse over \
-   the corresponsing help icon.
-setup.ldap.server.ldap_server=LDAP Server
-setup.ldap.server.type=Server Type
-setup.ldap.server.type_select=--Select directory server type--
-setup.ldap.server.type_other=Other or Unknown
-setup.ldap.server.type_help=The type of directory server you are connecting to.
-setup.ldap.server.host=Host
-setup.ldap.server.host_help=LDAP server host name; e.g. ldap.example.com, etc.
-setup.ldap.server.host_error=Enter a valid LDAP server host name.
-setup.ldap.server.port=Port
-setup.ldap.server.port_help=LDAP server port number. The default value is 389.
-setup.ldap.server.port_error=Enter a valid LDAP server port number.
-setup.ldap.server.basedn=Base DN
-setup.ldap.server.basedn_help=The starting DN that contains all user accounts. The entire subtree \
-  under the base DN will be searched for user accounts (unless subtree searching is disabled).
-setup.ldap.server.basedn_error=Enter a valid LDAP base DN.
-setup.ldap.server.auth=Authentication
-setup.ldap.server.admindn=Administrator DN
-setup.ldap.server.admindn_help=The full DN of a directory administrator. All directory operations will be \
-  performed with this account. The admin must be able to perform searches and load user records. \
-  The user does not need to be able to make changes to the directory, as the server treats the \
-  directory as read-only. If this property is not set, an anonymous login to the server will be attempted.
-setup.ldap.server.password=Password
-setup.ldap.server.password_help=The password for the directory administrator.
-setup.ldap.server.connection_pool=Use Connection Pool
-setup.ldap.server.connection_pool_help=Connection Pooling. Default is 'Yes'
-setup.ldap.server.ssl=Use SSL
-setup.ldap.server.ssl_help=Enable SSL connections to your LDAP server, default port is usually 636
-setup.ldap.server.starttls=Use StartTLS
-setup.ldap.server.starttls_help=Enable StartTLS connections to your LDAP server, default port is usually 389
-setup.ldap.server.debug=Enable Debug
-setup.ldap.server.debug_help=Write trace information about LDAP connections to System.out
-setup.ldap.server.referral=Follow Referrals
-setup.ldap.server.referral_help=Automatically follow LDAP referrals when found
-setup.ldap.server.alias_dereference=Deference Aliases
-setup.ldap.server.alias_dereference_help=Automatically deference LDAP aliases when found
-setup.ldap.server.alias_enclose_dns=Enclose DNs
-setup.ldap.server.alias_enclose_dns_help=Enclose DNs with quotes
-
-setup.ldap.server.test.error-auth=Error authenticating with the LDAP server. Check supplied credentials.
-setup.ldap.server.test.error-connection=Error connecting to the LDAP server. Ensure that the directory \
-    server is running at the specified host name and port and that a firewall is not blocking access \
-    to the server.
-setup.ldap.server.test.error-unknownhost=Unknown host address.
-setup.ldap.server.test.invalid-name=Invalid DN syntax or naming violation.
-setup.ldap.server.test.name-not-found=Error verifying base DN. Verify that the value is correct.
-setup.ldap.server.test.close=Close
-setup.ldap.server.test.title=Test
-setup.ldap.server.test.title-desc=Connection Settings
-setup.ldap.server.test.status-success=Status: Success!
-setup.ldap.server.test.status-success.detail=A connection was successfully established to the LDAP \
-    server using the settings above. Close this test panel and continue to the next step.
-setup.ldap.server.test.status-error=Status: Error
-
-setup.ldap.user.description=Configure how the server finds and loads users from your LDAP directory. \
-  If you need additional information about a field, hover your mouse over the corresponsing help icon.
-setup.ldap.user.username_field=Username Field
-setup.ldap.user.username_field_description=The field name that the username lookups will be \
-  performed on. If this property is not set, the default value is <b>uid</b>. Active Directory \
-  users should try the default value <b>sAMAccountName</b>.
-setup.ldap.user.username_field_error=Enter a valid username field.
-setup.ldap.user.search_fields=Search Fields
-setup.ldap.user.search_fields_description=The LDAP fields that will be used for user searches. It \
-  is not recommended that you set a value for this field unless the default search fields do not \
-  work for you (username, name, and email fields). An example search value is \
-  &quot;Username/uid,Name/cname&quot;. That searches the uid and cname fields in the directory and \
-  labels them as &quot;Username&quot; and &quot;Name&quot; in the search UI. You can add as many \
-  fields as you would like using comma-delimited &quot;DisplayName/Field&quot; pairs. You should \
-  ensure that any fields used for searching are properly indexed so that searches return quickly.
-setup.ldap.user.user_filter=User Filter
-setup.ldap.user.user_filter_description=An optional user filter to append to the default filter \
-  when loading users. The default user filter is created using the attribute specified by \
-  the username field. For example, if the username field is &quot;uid&quot;, then the default \
-  user filter would be &quot;(uid={0})&quot; where {0} is dynamically replaced with the username \
-  being searched for.
-
-setup.ldap.user.vcard.mapping=User Profiles (vCard)
-setup.ldap.user.vcard.description=Use the form below to specify the LDAP fields that match the profile \
-    fields. Fields that are left empty will not be mapped. Values enclosed in {} will be replaced with \
-    actual LDAP content.
-setup.ldap.user.vcard.label1=Profile Field
-setup.ldap.user.vcard.label2=Value
-setup.ldap.user.vcard.name=Name
-setup.ldap.user.vcard.email=Email
-setup.ldap.user.vcard.fullname=Full Name
-setup.ldap.user.vcard.nickname=Nickname
-setup.ldap.user.vcard.birthday=Birthday
-setup.ldap.user.vcard.photo=Photo/Avatar
-setup.ldap.user.vcard.home=Home
-setup.ldap.user.vcard.street=Street Address
-setup.ldap.user.vcard.city=City
-setup.ldap.user.vcard.state=State/Province
-setup.ldap.user.vcard.pcode=Postal Code
-setup.ldap.user.vcard.country=Country
-setup.ldap.user.vcard.phone=Phone Number
-setup.ldap.user.vcard.mobile=Mobile Number
-setup.ldap.user.vcard.fax=Fax
-setup.ldap.user.vcard.pager=Pager
-setup.ldap.user.vcard.business=Business
-setup.ldap.user.vcard.title=Job Title
-setup.ldap.user.vcard.department=Department
-setup.ldap.user.vcard.personal=Personal
-setup.ldap.user.vcard.avatardb=Store avatar in database if not provided by LDAP
-
-setup.ldap.test.error-loading-sample=An error occured while loading sample from LDAP. Check error.log for more information.
-setup.ldap.test.internal-server-error=Test page is not able to find required information in HTTP session.
-
-setup.ldap.user.vcard.test.description=A random profile is selected for you to review. Bold fields with no value mean \
-  that an error may have been found. To view another profile click 'Next random profile'. When you are finished close \
-  this window.
-setup.ldap.user.vcard.test.random=Next random profile
-setup.ldap.user.test.users-not-found=No users were found using the specified configuration. Try changing the base DN, \
-   user filter or username field.
-
-setup.ldap.group.description=Configure how the server finds and loads groups from your LDAP directory. \
-  If you need additional information about a field, hover your mouse over the corresponsing help icon.
-setup.ldap.group.name_field=Group Field
-setup.ldap.group.name_field_description=The field name that the group name lookups will be \
-  performed on. If this property is not set, the default value is <b>cn</b>.
-setup.ldap.group.member_field=Member Field
-setup.ldap.group.member_field_description=The field name that holds the members in a group. If \
-  this property is not set, the default value is <b>member</b>.
-setup.ldap.group.description_field=Description Field
-setup.ldap.group.description_field_description=The field name that holds the description a group. \
-  If this property is not set, the default value is <b>description</b>.
-setup.ldap.group.posix=Posix Mode
-setup.ldap.group.posix_description=A value of &quot;Yes&quot; means that users are stored within \
-  the group by their user name alone. A value of &quot;No&quot; means that users are stored by \
-  their entire DN within the group. If this property is not set, the default value is <b>No</b>. \
-  The posix mode must be set correctly for your server in order for group integration to work.
-setup.ldap.group.filter=Group Filter
-setup.ldap.group.filter_description=An optional group filter to append to the default filter when \
-  loading groups. The default group filter is created using the group name. \
-  For example, if the group name field is &quot;cn&quot;, then the default \
-  group filter would be &quot;(cn={0})&quot; where {0} is dynamically replaced with the \
-  group name being searched for.
-
-setup.ldap.group.test.description=A small list of groups is selected for you to review. When you are finished close \
-  this window.
-setup.ldap.group.test.label-description=Description
-setup.ldap.group.test.label-members=Members
-setup.ldap.group.test.group-not-found=No groups were found using the specified configuration. Try changing the base DN,\
-   group filter or member field.
-
-# Setup Clearspace Pages
-
-setup.clearspace.continue=Save & Continue
-setup.clearspace.test=Test Settings
-setup.clearspace.title=Profile Settings - Clearspace Integration
-setup.clearspace.profile=Profile Settings
-setup.clearspace.service.integration=Clearspace Integration
-setup.clearspace.service.connection_settings=Connection Settings
-setup.clearspace.service=Clearspace Service
-setup.clearspace.service.password=Password
-setup.clearspace.service.description=Configure connection settings for your Clearspace service below.  \
-    All fields are required and configured from the Clearspace admin console under the Real-Time tab.  \
-    Please be aware that Clearspace 2.0 or higher is required.
-setup.clearspace.service.uri=URI
-setup.clearspace.service.uri_help=Clearspace service URI; e.g. https://cs.example.com:80/clearspace, etc.
-setup.clearspace.service.uri_error=Enter a valid Clearspace service URI.
-setup.clearspace.service.secret=Shared Secret
-setup.clearspace.service.secret_help=Shared secret between Clearspace and Openfire.
-setup.clearspace.service.secret_error=Enter a valid shared secret as set in Clearspace.
-setup.clearspace.service.connection_error=Enter a valid configuration, use the test button for more information.
-setup.clearspace.service.advanced=Advanced SSL Settings
-setup.clearspace.service.certificate.verify.chain=Verify chain of certificate
-setup.clearspace.service.certificate.verify.chain_help=Subject of each certificate is the issuer of the next certificate in the chain
-setup.clearspace.service.certificate.verify.root=Verify root certificate
-setup.clearspace.service.certificate.verify.root_help=Last certificate in the chain was issued by a trusted CA
-setup.clearspace.service.certificate.accept-selfsigned=Accept self-signed certificates
-setup.clearspace.service.certificate.accept-selfsigned_help=Certificates not signed by a CA are trusted
-setup.clearspace.service.certificate.verify.identity=Verify Subject DN matches target hostname
-setup.clearspace.service.certificate.verify.identity_help=First certificate in the chain corresponds to the target server
-setup.clearspace.service.certificate.verify.validity=Verify certificate is not expired
-setup.clearspace.service.certificate.verify.validity_help=Certificate is valid at the current time.
-
-setup.clearspace.service.test.error-connection=An error occured while attempting to connect to Clearspace.  \
-    Please check your Clearspace admin console, under the Real-Time tab, and verify that the URI and Shared \
-    Secret match what you have entered below.
-setup.clearspace.service.test.error-authentication=An error occured while attempting to connect to Clearspace.  \
-    Please check that the shared secret is that same that has Clearspace. (Invalid shared secret).
-setup.clearspace.service.test.error-pageNotFound=An error occured while attempting to connect to Clearspace.  \
-    Please check that the URI is correct and that points to your Clearspace instance. (Page not found).
-setup.clearspace.service.test.error-serviceNotAvaitble=An error occured while attempting to connect to Clearspace.  \
-    Please check Clearspace logs since there was an interal error. (Service not avaible).
-setup.clearspace.service.test.error-updateState=An error occured while attempting to connect to Clearspace.  \
-    Clearspace is in an update state. Please go to the Clearspace admin console and finish the update. (Update state).
-setup.clearspace.service.test.error-unknownHost=An error occured while attempting to connect to Clearspace.  \
-    Please check that the host is correct and that points to your Clearspace instance. (Unknown host).
-setup.clearspace.service.test.close=Close
-setup.clearspace.service.test.title=Test
-setup.clearspace.service.test.title-desc=Connection Settings
-setup.clearspace.service.test.status-success=Status: Success!
-setup.clearspace.service.test.status-success.detail=A connection was successfully established to the Clearspace \
-    service using the settings above. Close this test panel and continue to the next step.
-setup.clearspace.service.test.status-error=Status: Error
-setup.clearspace.service.test.error-detail=Exception detail:
-
-
-# Setup finished Page
-
-setup.finished.title=Setup Complete!
-setup.finished.info=This installation of {0} is now complete. To continue:
-setup.finished.login=Login to the admin console
-setup.finished.wait=Please wait, finishing setup...
-
-# Setup host settings Page
-
-setup.host.settings.title=Server Settings
-setup.host.settings.info=Below are host settings for this server. Note: the suggested value for the \
-        domain is based on the network settings of this machine.
-setup.host.settings.domain=Domain:
-setup.host.settings.invalid_domain=Invalid domain.
-setup.host.settings.hostname=Hostname or IP address of this server.
-setup.host.settings.port=Admin Console Port:
-setup.host.settings.secure_port=Secure Admin Console Port:
-setup.host.settings.invalid_port=Invalid port number
-setup.host.settings.port_number=Port number for the web-based admin console (default is 9090).
-setup.host.settings.secure_port_number=Port number for the web-based admin console through SSL (default is 9091).
-setup.host.settings.encryption_algorithm=Property Encryption via:
-setup.host.settings.encryption_algorithm_info=Select an encryption engine/algorithm to use when encrypting properties.
-setup.host.settings.encryption_aes=AES
-setup.host.settings.encryption_blowfish=Blowfish
-setup.host.settings.encryption_key=Property Encryption Key:
-setup.host.settings.encryption_key_info=For additional security, you may optionally define a custom encryption key.
-setup.host.settings.encryption_key_invalid=You must input the same encryption key value twice to ensure that you have typed the hidden value correctly.
-
-# Setup index Page
-
-setup.index.title=Welcome to Setup
-setup.index.choose_lang=Choose Language
-setup.index.info=Welcome to {0} Setup. This tool will lead you through the initial setup \
-        of the server. Before you continue, choose your preferred language.
-setup.index.success=Success
-setup.index.error=Error
-setup.index.vm=Java VM Support
-setup.index.jdk=At least JDK 1.5
-setup.index.found=Found: JVM
-setup.index.class=Classes
-setup.index.con_file=Configuration Files
-setup.index.dir=conf Directory
-setup.index.valid_conf=Valid conf directory.
-setup.index.unable_locate_dir=Unable to locate valid conf directory. Please refer to the installation \
-        documentation for the correct way to set the conf directory.
-setup.index.not_permission=Setup was able to find your conf directory but does not have read permission \
-        on it. Please alter the directory permissions.
-setup.index.not_write_permission=Setup was able to find your conf directory but does not have write \
-        permission on it. Please alter the directory permissions.
-
-# Setup pause Page
-
-setup.pause.title=Please restart your server and close this window. Launch the admin console using \
-either the launcher or start as a service to enter the admin console.
-setup.pause.close=Close Window
-
-# Setup sidebar Page
-
-setup.sidebar.title=Setup Progress
-setup.sidebar.language=Language Selection
-setup.sidebar.settings=Server Settings
-setup.sidebar.datasource=Database Settings
-setup.sidebar.profile=Profile Settings
-setup.sidebar.admin=Admin Account
-
-# Prelogin setup sidebar Page
-
-prelogin.setup.sidebar.title.clearspace=Clearspace Integration
-prelogin.setup.error.clearspace.sharedsecret=Openfire and Clearspace shared secret doesn't match. Use the test button for more information.
-prelogin.setup.error.clearspace.connection=Openfire is not able to connect to that URI. Use the test button for more information.
-
-# SSL settings Page
-
-ssl.settings.title=Security Settings
-ssl.settings.update=Settings updated successfully.
-ssl.settings.client.info=Clients can connect to the server using secured or unsecured connections. \
-        Use the following form to specify if clients can only connect to the server using secured \
-        connections.
-ssl.settings.client.legend=Client Connection Security
-ssl.settings.client.label_required=Required
-ssl.settings.client.label_required_info=Clients can only connect to the server using secured connections.
-ssl.settings.client.label_notrequired=Optional
-ssl.settings.client.label_notrequired_info=Clients may connect to the server using secured connections.
-ssl.settings.client.label_custom=Custom
-ssl.settings.client.label_custom_info=Advanced configuration
-ssl.settings.client.label_self-signed=Accept self-signed certificates. Server dialback over TLS is now available.
-ssl.settings.client.customSSL=Old SSL method:
-ssl.settings.client.customTLS=TLS method:
-ssl.settings.client.custom.mutualauth.socket=Mutual authentication (socket connections)
-ssl.settings.client.custom.mutualauth.bosh=Mutual authentication (BOSH connections)
-ssl.settings.available=Available
-ssl.settings.notavailable=Not Available
-ssl.settings.required=Required
-ssl.settings.optional=Optional
-ssl.settings.uninstalled=Uninstalled
-ssl.settings.server.legend=Server Connection Security
-ssl.settings.server.label_required=Required
-ssl.settings.server.label_required_info=Connections between servers always use secured connections.
-ssl.settings.server.label_notrequired=Optional
-ssl.settings.server.label_notrequired_info=Connections between servers may use secured connections.
-ssl.settings.server.label_custom=Custom
-ssl.settings.server.label_custom_info=Advanced configuration
-ssl.settings.server.dialback=Server Dialback:
-ssl.settings.server.customTLS=TLS method:
-
-# Generic certificate-related messages
-ssl.certificates.added_updated=Certificate added or modified successfully.
-ssl.certificates.deleted=Certificate deleted successfully.
-ssl.certificates.generated=Certificates generated successfully.
-ssl.certificates.confirm_delete=Are you sure you want to delete this certificate?
-ssl.certificates.alias=Alias
-ssl.certificates.identity=Identity
-ssl.certificates.status=Status
-ssl.certificates.algorithm=Algorithm
-ssl.certificates.self-signed=Self signed
-ssl.certificates.signing-pending=Pending Verification
-ssl.certificates.ca-signed=CA Signed
-ssl.certificates.general-usage=Certificates are used (through TLS and SSL protocols) to establish secure connections \
-  between servers and clients. When a secured connection is being created, parties can retrieve a certificate from the \
-  other party and (amongst others) examine the issuer of those certificates. If the issuer is trusted, a secured \
-  layer of communication can be established.
-ssl.certificates.version=Version
-ssl.certificates.serialnumber=Serial Number
-ssl.certificates.subject=Subject
-ssl.certificates.issuer=Issuer
-ssl.certificates.c=Country
-ssl.certificates.st=State or province
-ssl.certificates.l=Locality
-ssl.certificates.o=Organization
-ssl.certificates.ou=Organization Unit
-ssl.certificates.cn=CommonName
-ssl.certificates.alternative-name=Alternative Name
-ssl.certificates.valid-between=Valid between
-ssl.certificates.validity=Validity
-ssl.certificates.not-valid-before=Not valid before
-ssl.certificates.not-valid-after=Not valid after
-ssl.certificates.signature=Signature
-ssl.certificates.signature-algorithm=Signature Algorithm
-ssl.certificates.signature-algorithm-parameters=Signature Algorithm Parameters
-
-# Openfire Certificates Page
-
-ssl.certificates.keystore.title=Openfire Certificates
-ssl.certificates.keystore.restart_server=Certificates were modified so HTTP server needs to be restarted. Click \
-  {0}here{1} to restart HTTP server.
-ssl.certificates.keystore.io_error=Unable to access the certificate key store. The file may be corrupt.
-ssl.certificates.keystore.no_installed=One or more certificates are missing. Click {0}here{1} to generate self-signed \
-  certificates or {2}here{3} to import a signed certificate and its private key.
-ssl.certificates.keystore.error_importing-reply=An error occurred while importing the Certificate Authority reply. \
-  Verify that the reply is correct and that it belongs to the correct certificate.
-ssl.certificates.keystore.issuer-updated=Issuer information updated successfully.
-ssl.certificates.keystore.ca-reply-imported=Certificate Authority reply was imported successfully.
-ssl.certificates.keystore.intro=This page lists certificates that are used to identify this Openfire instance.
-ssl.certificates.keystore.info=Openfire can generate certificates that are <em>self-signed</em>. The \
-  issuer of those certificates is the Openfire instance itself. Although remote parties can choose to trust servers \
-  that provide a self-signed certificate, this is rare, and, from a security perspective, questionable.</p><p>The \
-  certificates that are used to identify this Openfire instance should be signed by a Certificate Authority (CA) that \
-  is commonly trusted by clients and other servers. This page allows you to generate a Certificate Signing Request \
-  (CSR), which you can use to obtain a signed certificate from such a Certificate Authority. After you obtain a reply \
-  from the CA to the CSR, that reply can be inserted in this page to install a CA signed certificate.</p>\
-  <p>Alternatively, a certificate might already be made available though other means. In the this case the signed \
-  certificate and corresponding private key can be {0}imported here{1}.
-ssl.certificates.keystore.self-signed.info=Self-signed certificates should be signed by a Certificate Authority to be \
-  trusted and accepted by clients and other servers.
-ssl.certificates.keystore.signing-pending.info=The certificate is not yet signed by a Certificate Authority. A signing \
-  request should be sent to the Certificate Authority so that it can be signed by the CA. The CA will return a new \
-  certificate once it has been approved and signed. The returned certificate will need to be imported into the server.
-ssl.certificates.keystore.ca-signed.info=The certificate has been signed by a Certificate Authority. Clients and \
-  servers are expected to accept the certificate unless they do not trust the Certificate Authority that signed the \
-  certificate.
-ssl.certificates.truststore.ca-reply=Certificate Authority Reply:
-
-# Client & Server Truststore Page
-
-ssl.certificates.truststore.c2s-title=Client Truststore
-ssl.certificates.truststore.s2s-title=Server Truststore
-ssl.certificates.truststore.c2s-intro=This list contains certificates from client software that is expected to communicate with Openfire, or from Certificate Authorities that you trust to identify those clients.
-ssl.certificates.truststore.s2s-intro=This list contains certificates from other XMPP servers with which Openfire can communicate, or from Certificate Authorities that you trust to identify those servers.
-ssl.certificates.truststore.c2s-info=Certificates in this list are used when Openfire allows (or requires) clients to provide a certificate when connecting to Openfire. This is commonly referred to as mutual authentication. By default, this feature is not enabled (but can be configured {0}here{1}). Openfire does not ship with any certificates in its client truststore.
-ssl.certificates.truststore.s2s-info=Certificates in this list are used by Openfire to verify the identity of remote XMPP domains, when federation ("s2s") connections are being established in a secured fashion. By default, Openfire ships with a number certificates from commonly trusted Certificate Authorities.
-ssl.certificates.truststore.link-to-import=Certificates can be added to this list by using this {0}import form{1}.
-
-# Certificate details Page
-
-ssl.certificate.details.title=Certificate details
-ssl.certificate.details.type-error=Type has not been specified (or is unrecognized).
-ssl.certificate.details.alias-error=The alias was not provided or does not refer to an existing certificate in this store.
-ssl.certificate.details.intro=Below are the details of the certificate with the alias <b>{0}</b> from the {1}.
-
-# Signing request page
-
-ssl.signing-request.title=Signing request
-ssl.signing-request.issuer_information=Issuer Information
-ssl.signing-request.issuer_information_info=Complete the following information of the certificate issuer. This \
-  information will be stored in the certificates pending to be sent to the Certificate Authority. The \
-  Certificate Authority will validate the information in order to sign the certificates.
-ssl.signing-request.offer-issuer-information=The issuer information for the certificates should be updated \
-  before sending the Certificate Signing Request (CSR) to a Certificate Authority (CA). Click {0}here{1} to \
-  update the issuer information.
-ssl.signing-request.ca_reply_info=Certificate reply can be added to the system by pasting \
-        in the certificate data sent to you by a Certificate Authority (e.g. Verisign).
-ssl.signing-request.name=Name
-ssl.signing-request.organizational_unit=Organizational Unit
-ssl.signing-request.organization=Organization
-ssl.signing-request.city=City
-ssl.signing-request.state=State
-ssl.signing-request.country=Country Code
-ssl.signing-request.enter_name=Please enter a valid name.
-ssl.signing-request.enter_ou=Please enter a valid organizational unit.
-ssl.signing-request.enter_o=Please enter a valid organization.
-ssl.signing-request.enter_city=Please enter a valid city.
-ssl.signing-request.enter_state=Please enter a valid state.
-ssl.signing-request.enter_country=Please enter a valid country.
-ssl.signing-request.save=Update information
-ssl.signing-request.requests=Generated Signing Requests
-ssl.signing-request.requests_info=Below you will find the signing requests generated for those certificates whose \
-  status is 'Pending Verification'. The exact process for sending the signing request to a Certificate \
-  Authority may vary. In general it is a matter of copying the generated signing request and paste it when generating \
-  new certificates in the Certificate Authority website. Certificate Authorities require you to register in their website, \
-  provide information about the company and verify the domain before being able to generate new certificates.
-ssl.signing-request.alias=Alias
-ssl.signing-request.signing-request=Signing Request
-
->>>>>>> c34759e0
 # Certificate management
 
 certificate-management.connectionType.SOCKETBASED_IDENTITYSTORE.title=Identity Store (socket)
