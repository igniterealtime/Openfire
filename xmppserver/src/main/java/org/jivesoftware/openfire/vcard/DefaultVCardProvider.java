/*
 * Copyright (C) 2004-2008 Jive Software. All rights reserved.
 *
 * Licensed under the Apache License, Version 2.0 (the "License");
 * you may not use this file except in compliance with the License.
 * You may obtain a copy of the License at
 *
 *     http://www.apache.org/licenses/LICENSE-2.0
 *
 * Unless required by applicable law or agreed to in writing, software
 * distributed under the License is distributed on an "AS IS" BASIS,
 * WITHOUT WARRANTIES OR CONDITIONS OF ANY KIND, either express or implied.
 * See the License for the specific language governing permissions and
 * limitations under the License.
 */

package org.jivesoftware.openfire.vcard;

import java.io.StringReader;
import java.sql.Connection;
import java.sql.PreparedStatement;
import java.sql.ResultSet;
import java.sql.SQLException;
import java.util.concurrent.BlockingQueue;
import java.util.concurrent.LinkedBlockingQueue;

import org.dom4j.Element;
import org.dom4j.io.SAXReader;
import org.jivesoftware.database.DbConnectionManager;
import org.jivesoftware.openfire.vcard.xep0398.PEPAvatar;
import org.jivesoftware.util.AlreadyExistsException;
import org.jivesoftware.util.JiveGlobals;
import org.jivesoftware.util.NotFoundException;
import org.slf4j.Logger;
import org.slf4j.LoggerFactory;

/**
 * Default implementation of the VCardProvider interface, which reads and writes data
 * from the {@code ofVCard} database table.
 *
 * @author Gaston Dombiak
 */
public class DefaultVCardProvider implements VCardProvider {

    private static final Logger Log = LoggerFactory.getLogger(DefaultVCardProvider.class);

    private static final String MUTEX_SUFFIX = " dvcp";
    
    private static final String LOAD_PROPERTIES =
        "SELECT vcard FROM ofVCard WHERE username=?";
    private static final String DELETE_PROPERTIES =
        "DELETE FROM ofVCard WHERE username=?";
    private static final String UPDATE_PROPERTIES =
        "UPDATE ofVCard SET vcard=? WHERE username=?";
    private static final String INSERT_PROPERTY =
        "INSERT INTO ofVCard (username, vcard) VALUES (?, ?)";

    private static final int POOL_SIZE = 10;
    /**
     * Pool of SAX Readers. SAXReader is not thread safe so we need to have a pool of readers.
     */
    private BlockingQueue<SAXReader> xmlReaders = new LinkedBlockingQueue<>(POOL_SIZE);

    public DefaultVCardProvider() {
        super();
        // Initialize the pool of sax readers
        for (int i=0; i<POOL_SIZE; i++) {
            SAXReader xmlReader = new SAXReader();
            xmlReader.setEncoding("UTF-8");
            xmlReaders.add(xmlReader);
        }
    }

    @Override
    public Element loadVCard(String username) {
        synchronized ((username + MUTEX_SUFFIX).intern()) {
            Connection con = null;
            PreparedStatement pstmt = null;
            ResultSet rs = null;
            Element vCardElement = null;
            SAXReader xmlReader = null;
            try {
                // Get a sax reader from the pool
                xmlReader = xmlReaders.take();
                con = DbConnectionManager.getConnection();
                pstmt = con.prepareStatement(LOAD_PROPERTIES);
                pstmt.setString(1, username);
                rs = pstmt.executeQuery();
                while (rs.next()) {
                    vCardElement =
                            xmlReader.read(new StringReader(rs.getString(1))).getRootElement();
                }
            }
            catch (Exception e) {
                Log.error("Error loading vCard of username: " + username, e);
            }
            finally {
                // Return the sax reader to the pool
                if (xmlReader != null) {
                    xmlReaders.add(xmlReader);
                }
                DbConnectionManager.closeConnection(rs, pstmt, con);
            }
            
            if (JiveGlobals.getBooleanProperty(PEPAvatar.PROPERTY_ENABLE_XEP398,false))
            {
                vCardElement=mergePEPAvatarIntoVCard(username,vCardElement);
            }
            else
            {
                if ( JiveGlobals.getBooleanProperty( PhotoResizer.PROPERTY_RESIZE_ON_LOAD, PhotoResizer.PROPERTY_RESIZE_ON_LOAD_DEFAULT ) )
                {
                    PhotoResizer.resizeAvatar( vCardElement );
                }
            }

            return vCardElement;
        }
    }
    
    public Element mergePEPAvatarIntoVCard(String username, Element vCardElement)
    {
        PEPAvatar pavatar = PEPAvatar.load(username);
<<<<<<< HEAD
        if (pavatar!=null&&pavatar.getImage()!=null&&pavatar.getId()!=null)
=======
        if (pavatar!=null&&pavatar.getImage()!=null&&pavatar.getId()!=null&&vCardElement!=null)
>>>>>>> 440e2388
        {
             if (vCardElement.element("PHOTO")==null)
             {
                 Element photo = vCardElement.addElement("PHOTO");
                 photo.addElement("TYPE");
                 photo.addElement("BINVAL");
             }

             vCardElement.element("PHOTO").element("TYPE").setText(pavatar.getMimetype());
             vCardElement.element("PHOTO").element("BINVAL").setText(pavatar.getImageAsBase64String());
        }

        return vCardElement;
    }
    
    public void updatePEPAvatarFromVCard(String username, Element vCardElement)
    {
        Element photo = vCardElement.element("PHOTO");
<<<<<<< HEAD
        if (vCardElement.element("PHOTO")!=null)
=======
        if (photo!=null)
>>>>>>> 440e2388
        {
            Element type = photo.element("TYPE");
            Element binval = photo.element("BINVAL");
            PEPAvatar pavatar = null;

            if (type!=null)
            {
                pavatar = new PEPAvatar(binval.getText(),type.getText());
            }
            else
            {
                pavatar = new PEPAvatar(binval.getText());
            }

            pavatar.routeDataToServer(username);
            pavatar.routeMetaDataToServer(username);
<<<<<<< HEAD
            //pavatar.broadcastPresenceUpdate(username, true); // notification will be send in pep handler
=======
            pavatar.broadcastPresenceUpdate(username, true);
>>>>>>> 440e2388
        }
        else
        {
            deletePEPAvatarFromVCard(username);
        }
    }
    
    public void deletePEPAvatarFromVCard(String username)
    {
        PEPAvatar.deletePEPAvatar(username);
    }

    @Override
    public Element createVCard(String username, Element vCardElement) throws AlreadyExistsException
    {
        if (loadVCard(username) != null) {
            // The user already has a vCard
            throw new AlreadyExistsException("Username " + username + " already has a vCard");
        }

        Element vCardElementToSaveToDB = vCardElement.createCopy();
        boolean xep398=JiveGlobals.getBooleanProperty(PEPAvatar.PROPERTY_ENABLE_XEP398,false);
        if (xep398)
        {
            vCardElement=mergePEPAvatarIntoVCard(username,vCardElement);
            if (vCardElementToSaveToDB.element("PHOTO")!=null)
            {
            	vCardElementToSaveToDB.remove(vCardElementToSaveToDB.element("PHOTO"));
            }
        }
        else
        {
	        if ( JiveGlobals.getBooleanProperty( PhotoResizer.PROPERTY_RESIZE_ON_CREATE, PhotoResizer.PROPERTY_RESIZE_ON_CREATE_DEFAULT ) )
	        {
	            PhotoResizer.resizeAvatar( vCardElement );
	        }
        }

        Connection con = null;
        PreparedStatement pstmt = null;
        try
        {
            con = DbConnectionManager.getConnection();
            pstmt = con.prepareStatement(INSERT_PROPERTY);
            pstmt.setString(1, username);
            if (xep398)
            {
                pstmt.setString(2, vCardElementToSaveToDB.asXML());
            }
            else
            {
                pstmt.setString(2, vCardElement.asXML());
            }
            pstmt.executeUpdate();
        }
        catch (SQLException e) {
            Log.error("Error creating vCard for username: " + username, e);
        }
        finally {
            DbConnectionManager.closeConnection(pstmt, con);
        }
        return vCardElement;
    }

    @Override
    public Element updateVCard(String username, Element vCardElement) throws NotFoundException
    {
        if (loadVCard(username) == null)
        {
            // The user does not have a vCard
            throw new NotFoundException("Username " + username + " does not have a vCard");
        }

        Element vCardElementToSaveToDB = vCardElement.createCopy();
        boolean xep398=JiveGlobals.getBooleanProperty(PEPAvatar.PROPERTY_ENABLE_XEP398,false);
        if (xep398)
        {
            updatePEPAvatarFromVCard(username,vCardElement);
            if (vCardElementToSaveToDB.element("PHOTO")!=null)
            {
            	vCardElementToSaveToDB.remove(vCardElementToSaveToDB.element("PHOTO"));
            }
        }
        else
        {
	        if ( JiveGlobals.getBooleanProperty( PhotoResizer.PROPERTY_RESIZE_ON_CREATE, PhotoResizer.PROPERTY_RESIZE_ON_CREATE_DEFAULT ) )
	        {
	            PhotoResizer.resizeAvatar( vCardElement );
	        }
        }

        Connection con = null;
        PreparedStatement pstmt = null;
        try {
            con = DbConnectionManager.getConnection();
            pstmt = con.prepareStatement(UPDATE_PROPERTIES);

            if (xep398)
            {
            	pstmt.setString(1, vCardElementToSaveToDB.asXML());
            }
            else
            {
            	pstmt.setString(1, vCardElement.asXML());
            }

            pstmt.setString(2, username);
            pstmt.executeUpdate();
        }
        catch (SQLException e) {
            Log.error("Error updating vCard of username: " + username, e);
        }
        finally {
            DbConnectionManager.closeConnection(pstmt, con);
        }
        return vCardElement;
    }

    @Override
    public void deleteVCard(String username)
    {
        if (JiveGlobals.getBooleanProperty(PEPAvatar.PROPERTY_ENABLE_XEP398,false))
        {
            deletePEPAvatarFromVCard(username);
        }

        Connection con = null;
        PreparedStatement pstmt = null;
        try {
            con = DbConnectionManager.getConnection();
            pstmt = con.prepareStatement(DELETE_PROPERTIES);
            pstmt.setString(1, username);
            pstmt.executeUpdate();
        }
        catch (SQLException e) {
            Log.error("Error deleting vCard of username: " + username, e);
        }
        finally {
            DbConnectionManager.closeConnection(pstmt, con);
        }
    }

    @Override
    public boolean isReadOnly() {
        return false;
    }
}<|MERGE_RESOLUTION|>--- conflicted
+++ resolved
@@ -121,11 +121,7 @@
     public Element mergePEPAvatarIntoVCard(String username, Element vCardElement)
     {
         PEPAvatar pavatar = PEPAvatar.load(username);
-<<<<<<< HEAD
         if (pavatar!=null&&pavatar.getImage()!=null&&pavatar.getId()!=null)
-=======
-        if (pavatar!=null&&pavatar.getImage()!=null&&pavatar.getId()!=null&&vCardElement!=null)
->>>>>>> 440e2388
         {
              if (vCardElement.element("PHOTO")==null)
              {
@@ -144,11 +140,7 @@
     public void updatePEPAvatarFromVCard(String username, Element vCardElement)
     {
         Element photo = vCardElement.element("PHOTO");
-<<<<<<< HEAD
         if (vCardElement.element("PHOTO")!=null)
-=======
-        if (photo!=null)
->>>>>>> 440e2388
         {
             Element type = photo.element("TYPE");
             Element binval = photo.element("BINVAL");
@@ -165,11 +157,7 @@
 
             pavatar.routeDataToServer(username);
             pavatar.routeMetaDataToServer(username);
-<<<<<<< HEAD
-            //pavatar.broadcastPresenceUpdate(username, true); // notification will be send in pep handler
-=======
-            pavatar.broadcastPresenceUpdate(username, true);
->>>>>>> 440e2388
+            pavatar.broadcastPresenceUpdate(username, true); // notification will be send in pep handler
         }
         else
         {
