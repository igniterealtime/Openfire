--- conflicted
+++ resolved
@@ -1,119 +1,114 @@
-/**
- * $Revision: $
- * $Date: $
- *
- * Copyright (C) 2005-2008 Jive Software. All rights reserved.
- *
- * Licensed under the Apache License, Version 2.0 (the "License");
- * you may not use this file except in compliance with the License.
- * You may obtain a copy of the License at
- *
- *     http://www.apache.org/licenses/LICENSE-2.0
- *
- * Unless required by applicable law or agreed to in writing, software
- * distributed under the License is distributed on an "AS IS" BASIS,
- * WITHOUT WARRANTIES OR CONDITIONS OF ANY KIND, either express or implied.
- * See the License for the specific language governing permissions and
- * limitations under the License.
- */
-
-package org.jivesoftware.openfire.nio;
-
-<<<<<<< HEAD
-import org.apache.mina.common.IdleStatus;
-import org.apache.mina.common.IoSession;
-import org.jivesoftware.openfire.session.ConnectionSettings;
-=======
-import org.apache.mina.core.session.IdleStatus;
-import org.apache.mina.core.session.IoSession;
->>>>>>> 4a4cb5d8
-import org.jivesoftware.util.JiveGlobals;
-import org.jivesoftware.openfire.Connection;
-import org.jivesoftware.openfire.XMPPServer;
-import org.jivesoftware.openfire.handler.IQPingHandler;
-import org.jivesoftware.openfire.net.ClientStanzaHandler;
-import org.jivesoftware.openfire.net.StanzaHandler;
-import org.slf4j.Logger;
-import org.slf4j.LoggerFactory;
-import org.xmpp.packet.IQ;
-import org.xmpp.packet.JID;
-import org.xmpp.packet.IQ.Type;
-
-/**
- * ConnectionHandler that knows which subclass of {@link StanzaHandler} should
- * be created and how to build and configure a {@link NIOConnection}.
- *
- * @author Gaston Dombiak
- */
-public class ClientConnectionHandler extends ConnectionHandler {
-
-	private static final Logger Log = LoggerFactory.getLogger(ClientConnectionHandler.class);
-
-    public ClientConnectionHandler(String serverName) {
-        super(serverName);
-    }
-
-    @Override
-	NIOConnection createNIOConnection(IoSession session) {
-        return new NIOConnection(session, XMPPServer.getInstance().getPacketDeliverer());
-    }
-
-    @Override
-	StanzaHandler createStanzaHandler(NIOConnection connection) {
-        return new ClientStanzaHandler(XMPPServer.getInstance().getPacketRouter(), serverName, connection);
-    }
-
-    @Override
-	int getMaxIdleTime() {
-        return JiveGlobals.getIntProperty(ConnectionSettings.Client.IDLE_TIMEOUT, 6 * 60 * 1000) / 1000;
-    }
-
-	/**
-	 * In addition to the functionality provided by the parent class, this
-	 * method will send XMPP ping requests to the remote entity on every first
-	 * invocation of this method (which will occur after a period of half the
-	 * allowed connection idle time has passed, without any IO).
-	 * 
-	 * XMPP entities must respond with either an IQ result or an IQ error
-	 * (feature-unavailable) stanza upon receiving the XMPP ping stanza. Both
-	 * responses will be received by Openfire and will cause the connection idle
-	 * count to be reset.
-	 * 
-	 * Entities that do not respond to the IQ Ping stanzas can be considered
-	 * dead, and their connection will be closed by the parent class
-	 * implementation on the second invocation of this method.
-	 * 
-	 * Note that whitespace pings that are sent by XMPP entities will also cause
-	 * the connection idle count to be reset.
-	 * 
-	 * @see ConnectionHandler#sessionIdle(IoSession, IdleStatus)
-	 */
-    @Override
-    public void sessionIdle(IoSession session, IdleStatus status) throws Exception {
-    	super.sessionIdle(session, status);
-    	
-    	final boolean doPing = JiveGlobals.getBooleanProperty(ConnectionSettings.Client.KEEP_ALIVE_PING, true);
-        if (doPing && session.getIdleCount(status) == 1) {
-            final ClientStanzaHandler handler = (ClientStanzaHandler) session.getAttribute(HANDLER);
-            final JID entity = handler.getAddress();
-            
-            if (entity != null) {
-		    	// Ping the connection to see if it is alive.
-				final IQ pingRequest = new IQ(Type.get);
-				pingRequest.setChildElement("ping",
-						IQPingHandler.NAMESPACE);
-				pingRequest.setFrom(serverName);
-				pingRequest.setTo(entity); 
-				
-	            // Get the connection for this session
-	            final Connection connection = (Connection) session.getAttribute(CONNECTION);
-
-		        if (Log.isDebugEnabled()) {
-		            Log.debug("ConnectionHandler: Pinging connection that has been idle: " + connection);
-		        }
-
-		        connection.deliver(pingRequest);
-            }
-        }
-    }
-}
+/**
+ * $Revision: $
+ * $Date: $
+ *
+ * Copyright (C) 2005-2008 Jive Software. All rights reserved.
+ *
+ * Licensed under the Apache License, Version 2.0 (the "License");
+ * you may not use this file except in compliance with the License.
+ * You may obtain a copy of the License at
+ *
+ *     http://www.apache.org/licenses/LICENSE-2.0
+ *
+ * Unless required by applicable law or agreed to in writing, software
+ * distributed under the License is distributed on an "AS IS" BASIS,
+ * WITHOUT WARRANTIES OR CONDITIONS OF ANY KIND, either express or implied.
+ * See the License for the specific language governing permissions and
+ * limitations under the License.
+ */
+
+package org.jivesoftware.openfire.nio;
+
+import org.apache.mina.core.session.IdleStatus;
+import org.apache.mina.core.session.IoSession;
+import org.jivesoftware.openfire.Connection;
+import org.jivesoftware.openfire.XMPPServer;
+import org.jivesoftware.openfire.handler.IQPingHandler;
+import org.jivesoftware.openfire.net.ClientStanzaHandler;
+import org.jivesoftware.openfire.net.StanzaHandler;
+import org.jivesoftware.openfire.session.ConnectionSettings;
+import org.jivesoftware.util.JiveGlobals;
+import org.slf4j.Logger;
+import org.slf4j.LoggerFactory;
+import org.xmpp.packet.IQ;
+import org.xmpp.packet.IQ.Type;
+import org.xmpp.packet.JID;
+
+/**
+ * ConnectionHandler that knows which subclass of {@link StanzaHandler} should
+ * be created and how to build and configure a {@link NIOConnection}.
+ *
+ * @author Gaston Dombiak
+ */
+public class ClientConnectionHandler extends ConnectionHandler {
+
+	private static final Logger Log = LoggerFactory.getLogger(ClientConnectionHandler.class);
+
+    public ClientConnectionHandler(String serverName) {
+        super(serverName);
+    }
+
+    @Override
+	NIOConnection createNIOConnection(IoSession session) {
+        return new NIOConnection(session, XMPPServer.getInstance().getPacketDeliverer());
+    }
+
+    @Override
+	StanzaHandler createStanzaHandler(NIOConnection connection) {
+        return new ClientStanzaHandler(XMPPServer.getInstance().getPacketRouter(), serverName, connection);
+    }
+
+    @Override
+	int getMaxIdleTime() {
+        return JiveGlobals.getIntProperty(ConnectionSettings.Client.IDLE_TIMEOUT, 6 * 60 * 1000) / 1000;
+    }
+
+	/**
+	 * In addition to the functionality provided by the parent class, this
+	 * method will send XMPP ping requests to the remote entity on every first
+	 * invocation of this method (which will occur after a period of half the
+	 * allowed connection idle time has passed, without any IO).
+	 * 
+	 * XMPP entities must respond with either an IQ result or an IQ error
+	 * (feature-unavailable) stanza upon receiving the XMPP ping stanza. Both
+	 * responses will be received by Openfire and will cause the connection idle
+	 * count to be reset.
+	 * 
+	 * Entities that do not respond to the IQ Ping stanzas can be considered
+	 * dead, and their connection will be closed by the parent class
+	 * implementation on the second invocation of this method.
+	 * 
+	 * Note that whitespace pings that are sent by XMPP entities will also cause
+	 * the connection idle count to be reset.
+	 * 
+	 * @see ConnectionHandler#sessionIdle(IoSession, IdleStatus)
+	 */
+    @Override
+    public void sessionIdle(IoSession session, IdleStatus status) throws Exception {
+    	super.sessionIdle(session, status);
+    	
+    	final boolean doPing = JiveGlobals.getBooleanProperty(ConnectionSettings.Client.KEEP_ALIVE_PING, true);
+        if (doPing && session.getIdleCount(status) == 1) {
+            final ClientStanzaHandler handler = (ClientStanzaHandler) session.getAttribute(HANDLER);
+            final JID entity = handler.getAddress();
+            
+            if (entity != null) {
+		    	// Ping the connection to see if it is alive.
+				final IQ pingRequest = new IQ(Type.get);
+				pingRequest.setChildElement("ping",
+						IQPingHandler.NAMESPACE);
+				pingRequest.setFrom(serverName);
+				pingRequest.setTo(entity); 
+				
+	            // Get the connection for this session
+	            final Connection connection = (Connection) session.getAttribute(CONNECTION);
+
+		        if (Log.isDebugEnabled()) {
+		            Log.debug("ConnectionHandler: Pinging connection that has been idle: " + connection);
+		        }
+
+		        connection.deliver(pingRequest);
+            }
+        }
+    }
+}