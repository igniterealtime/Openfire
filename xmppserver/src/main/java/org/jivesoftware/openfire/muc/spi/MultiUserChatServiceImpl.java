--- conflicted
+++ resolved
@@ -1310,14 +1310,10 @@
         logConversationTask = new LogConversationTask();
         TaskEngine.getInstance().schedule(logConversationTask, log_timeout, log_timeout);
         // Remove unused rooms from memory
-<<<<<<< HEAD
         cleanupTask = new CleanupTask();
         long cleanupFreq = JiveGlobals.getLongProperty(
             "xmpp.muc.cleanupFrequency.inMinutes", CLEANUP_FREQUENCY) * 60 * 1000;
         TaskEngine.getInstance().schedule(cleanupTask, cleanupFreq, cleanupFreq);
-=======
-        TaskEngine.getInstance().schedule(new CleanupTask(), CLEANUP_FREQUENCY, CLEANUP_FREQUENCY);
->>>>>>> 5557c0f9
 
         // Set us up to answer disco item requests
         XMPPServer.getInstance().getIQDiscoItemsHandler().addServerItemsProvider(this);
