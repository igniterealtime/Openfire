--- conflicted
+++ resolved
@@ -53,6 +53,7 @@
 import org.jivesoftware.openfire.net.SSLJiveKeyManagerFactory;
 import org.jivesoftware.openfire.net.SSLJiveTrustManagerFactory;
 import org.jivesoftware.openfire.net.ServerTrustManager;
+import org.jivesoftware.openfire.session.ConnectionSettings;
 import org.jivesoftware.openfire.session.LocalSession;
 import org.jivesoftware.openfire.session.Session;
 import org.jivesoftware.util.JiveGlobals;
@@ -359,7 +360,7 @@
             }
         }
 
-        String algorithm = JiveGlobals.getProperty("xmpp.socket.ssl.algorithm", "TLS");
+        String algorithm = JiveGlobals.getProperty(ConnectionSettings.Client.TLS_ALGORITHM, "TLS");
         SSLContext tlsContext = SSLContext.getInstance(algorithm);
 
         tlsContext.init(km, tm, null);
@@ -375,17 +376,9 @@
             // good
             filter.setWantClientAuth(true);
         }
-<<<<<<< HEAD
-        // TODO Temporary workaround (placing SSLFilter before ExecutorFilter) to avoid deadlock. Waiting for
-        // MINA devs feedback. Note that ExecutorFilter is flanked by ReadThrottleFilterBuilder and we must not
-        // get in between them.
-        ioSession.getFilterChain().addBefore("org.apache.mina.filter.ReadThrottleFilterBuilder.add", "tls", filter);
-        //ioSession.getFilterChain().addAfter("org.apache.mina.filter.ReadThrottleFilterBuilder.release", "tls", filter);
-        ioSession.setAttribute(SSLFilter.DISABLE_ENCRYPTION_ONCE, Boolean.TRUE);
-=======
         ioSession.getFilterChain().addAfter(EXECUTOR_FILTER_NAME, TLS_FILTER_NAME, filter);
         ioSession.setAttribute(SslFilter.DISABLE_ENCRYPTION_ONCE, Boolean.TRUE);
->>>>>>> 4a4cb5d8
+
         if (!clientMode) {
             // Indicate the client that the server is ready to negotiate TLS
             deliverRawText("<proceed xmlns=\"urn:ietf:params:xml:ns:xmpp-tls\"/>");
