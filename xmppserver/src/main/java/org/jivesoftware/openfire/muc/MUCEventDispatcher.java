--- conflicted
+++ resolved
@@ -66,18 +66,14 @@
     @SuppressWarnings("deprecation")
     public static void occupantLeft(JID roomJID, JID user, String nickname) {
         for (MUCEventListener listener : listeners) {
-<<<<<<< HEAD
-            // We call both two and three argument methods to support
-            // older API clients
-            listener.occupantLeft(roomJID, user);
-            listener.occupantLeft(roomJID, user, nickname);
-=======
             try {
+                // We call both two and three argument methods to support
+                // older API clients
                 listener.occupantLeft(roomJID, user);
+                listener.occupantLeft(roomJID, user, nickname);
             } catch (Exception e) {
                 Log.warn("An exception occurred while dispatching a 'occupantLeft' event!", e);
             } 
->>>>>>> 5557c0f9
         }
     }
 
