--- conflicted
+++ resolved
@@ -5,11 +5,7 @@
     <name>Openfire Meetings</name>
     <description>Provides high quality, scalable video conferences</description>
     <author>Ignite Realtime</author>
-<<<<<<< HEAD
-    <version>0.0.1.0</version>
-=======
-    <version>0.0.4</version>
->>>>>>> eebb2ffe
+    <version>0.0.5</version>
     <date>11/30/2014</date>
     <minServerVersion>3.9.9</minServerVersion>
     
