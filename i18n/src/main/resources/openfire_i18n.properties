
##
## Openfire Resource Bundle
##
## Additional locales can be specified by creating a new resource file in this
## directory using the following conventions:
##
##   openfire_i18n "_" language "_" country ".properties"
##   openfire_i18n "_" language ".properties"
##
## e.g.
##    openfire_i18n_en.properties      <- English resources
##    openfire_i18n_en_US.properties   <- American US resources
##    openfire_i18n_de.properties      <- German resources
##    openfire_i18n_ja.properties      <- Japanese resources
##
## Please note that the two digit language code should be lower case, and the
## two digit country code should be in uppercase. Often, it is not necessary to
## specify the country code.
##
## A full list of language codes can be found at
## http://www-old.ics.uci.edu/pub/ietf/http/related/iso639.txt
## and a full list of country codes can be found at
## http://www.chemie.fu-berlin.de/diverse/doc/ISO_3166.html
##
## In property strings that are parameterized, single quotes can be used to
## quote the "{" (curly brace) if necessary. A real single quote is represented by ''.
##
## REVISION HISTORY (by Openfire version):
##
## 3.1.0
##      Added section: 'server.db_stats.*'
##      Added key: 'group.summary.search'
##      Updated key: 'group.summary.no_groups'
##      Added key: 'setup.sidebar.profile'
##      Added key: 'user.read_only'
##      Updated key: 'user.properties.info'
##      Added key: 'session.details.priority'
##      Added section: 'setup.ldap.*'
##      Added section: 'setup.profile.*'
##      Added key: 'muc.service-name'
##      Updated section: 'group.edit.*'
##      Updated key: 'group.create.form' (note, old translations left in place and need updates)
##      Deleted keys from: 'group.create.*'
##      Added key: 'setup.admin.settings.ldap.info'
##      Added key: 'setup.admin.settings.add.administrator'
##      Added key: 'setup.admin.settings.administrator'
##      Added key: 'setup.admin.settings.remove'
##      Added key: 'plugin.available.no.plugin'
##      Updated key: 'plugin.available.list'
##      Added key: 'plugin.enterprise.download.error'
##      Added key: 'plugin.enterprise.dont.show'
##      Added key: 'plugin.enterprise.installing'
##      Added key: 'plugin.enterprise.installed'
##
## 3.1.1
##      Added key: 'global.second'
##      Added key: 'global.minute'
##      Added key: 'global.less-minute'
##      Added key: 'global.hour'
##      Added key: 'global.hours'
##      Added key: 'global.day'
##      Added key: 'global.days'
##      Added key: 'global.test'
##      Added key: 'global.click_test'
##      Added key: 'user.summary.last-logout'
##      Added key: 'setup.admin.settings.test.title-desc'
##      Added key: 'setup.admin.settings.test.status-success'
##      Added key: 'setup.admin.settings.test.status-success.detail'
##      Added key: 'setup.admin.settings.test.status-error'
##      Added key: 'setup.admin.settings.test.error-user'
##      Added key: 'setup.admin.settings.test.error-password'
##      Added key: 'setup.admin.settings.username-error'
##      Added key: 'setup.ldap.user.vcard.personal'
##      Added key: 'setup.ldap.user.vcard.test.description'
##      Added key: 'setup.ldap.user.vcard.test.random'
##      Added key: 'setup.ldap.user.test.users-not-found'
##      Added key: 'setup.ldap.test.error-loading-sample'
##      Added key: 'setup.ldap.test.internal-server-error'
##      Added key: 'setup.ldap.group.test.description'
##      Added key: 'setup.ldap.group.test.label-description'
##      Added key: 'setup.ldap.group.test.label-members'
##      Added key: 'setup.ldap.group.test.group-not-found'
##      Added key: 'group.read_only'
##      Added key: 'sidebar.profile-settings'
##      Added key: 'sidebar.profile-settings.descr'
##      Added section: 'profile-settings.*'
##
## 3.2.0
##      Added key: 'sidebar.ssl-certificates'
##      Added key: 'sidebar.ssl-certificates.descr'
##      Added key: 'global.save'
##      Added section: 'ssl.certificates.*'
##      Added section: 'ssl.signing-request.*'
##      Added section: 'server-restart.*'
##      Added section: 'ports.*'
##      Removed key: 'ssl.certificates.uninstalled'
##      Removed key: 'ssl.certificates.error_certificate'
##      Removed key: 'ssl.certificates.certificate'
##      Removed key: 'ssl.certificates.publickey'
##      Removed key: 'ssl.certificates.publickey.title'
##      Removed key: 'ssl.certificates.publickey.label'
##      Removed key: 'ssl.certificates.uninstall'
##      Removed key: 'ssl.certificates.click_uninstall'
##      Removed key: 'ssl.certificates.confirm_uninstall'
##      Removed key: 'ssl.certificates.key'
##      Removed key: 'ssl.certificates.install_certificate'
##      Removed key: 'ssl.certificates.install_certificate_info'
##      Removed key: 'ssl.certificates.enter_alias'
##      Removed key: 'ssl.certificates.enter_certificate'
##      Removed key: 'ssl.certificates.type'
##      Removed key: 'ssl.certificates.server'
##      Removed key: 'ssl.certificates.client'
##      Removed key: 'ssl.certificates.a_certificate'
##      Removed key: 'ssl.certificates.add_certificate'
##      Removed key: 'ssl.certificates.info'
##      Removed key: 'ssl.certificates.alias'
##      Removed key: 'ssl.certificates.expiration'
##      Removed key: 'ssl.certificates.self-signed'
##      Removed key: 'ssl.certificates.error'
##      Removed key: 'ssl.certificates.error_messenge'
##      Removed key: 'ssl.certificates.no_installed'
##      Removed key: 'ssl.certificates.error_installing'
##      Removed key: 'ssl.certificates.error_reported'
##      Removed key: 'ssl.certificates.paste_certificate'
##      Added key: 'sidebar.http-bind'
##      Added key: 'sidebar.http-bind.descr'
##      Added key: 'httpbind.settings.enabled.legend'
##      Added key: 'httpbind.settings.title'
##      Added key: 'httpbind.settings.info'
##      Added key: 'httpbind.settings.label_disable'
##      Added key: 'httpbind.settings.label_disable_info'
##      Added key: 'httpbind.settings.label_enable'
##      Added key: 'httpbind.settings.label_enable_info'
##      Added key: 'httpbind.settings.vanilla_port'
##      Added key: 'httpbind.settings.label_seperate'
##      Added key: 'httpbind.settings.label_seperate_info'
##      Added key: 'httpbind.settings.label_same'
##      Added key: 'httpbind.settings.label_same_info'
##      Added key: 'httpbind.settings.secure_port'
##      Added key: 'httpbind.settings.error.general'
##      Added key: 'httpbind.settings.error.port'
##      Added key: 'setup.finished.wait'
##      Added section 'mediaproxy.*'
##      Added section 'stun.*'
##
## 3.2.1
##      Added key: 'index.certificate-warning'
##      Added section 'ssl.import.certificate.*'
##
## 3.3.0
##      Added key: 'sidebar.sidebar-media-services'
##      Added key: 'sidebar.media-proxy'
##      Added key: 'sidebar.media-proxy.descr'
##      Added key: 'sidebar.stun'
##      Added key: 'sidebar.stun.descr'
##      Removed key: 'stun.settings.comment'
##      Removed key: 'stun.settings.change'
##      Removed key: 'stun.external.add'
##      Removed key: 'stun.external.delete'
##      Removed key: 'httpbind.settings.enabled.legend'
##      Removed key: 'startup.name'
##      Updated key: 'startup.starting'
##      Updated key: 'audit.policy.title_info'
##      Updated key: 'index.home'
##      Updated key: 'index.update.info'
##      Updated key: 'setup.env.check.error_info'
##      Updated key: 'setup.completed.run_info2'
##      Updated key: 'setup.datasource.standard.info3'
##      Updated key: 'setup.profile.description'
##      Updated key: 'setup.profile.default_description'
##      Updated key: 'setup.ldap.server.admindn_help'
##      Updated key: 'setup.ldap.user.description'
##      Updated key: 'setup.ldap.group.description'
##      Updated key: 'ssl.certificates.signing-pending.info'
##      Updated key: 'system.cache.info'
##      Updated key: 'manage-updates.info'
##      Updated key: 'manage-updates.label_enable_info'
##      Updated key: 'plugin.available.outdated'
##      Updated key: 'plugin.available.outdated.update'
##      Updated key: 'httpbind.settings.info'
##      Updated key: 'profile-settings.info'
##
## 3.4.0
##      Added key: 'user.roster.title'
##      Added key: 'user.roster.info'
##      Added key: 'user.roster.jid'
##      Added key: 'user.roster.nickname'
##      Added key: 'user.roster.groups'
##      Added key: 'user.roster.subscription'
##      Added key: 'user.roster.total_items'
##      Added key: 'user.roster.sorted'
##      Added key: 'user.roster.items_per_page'
##      Added key: 'user.roster.none_found'
##      Added key: 'user.roster.deleted'
##      Added key: 'user.roster.delete.title'
##      Added key: 'user.roster.delete.delete'
##      Added key: 'user.roster.delete.info'
##      Added key: 'sidebar.user-roster'
##      Added key: 'sidebar.user-roster.descr'
##      Added key: 'user.roster.edit'
##      Added key: 'user.roster.add'
##      Added key: 'user.roster.edited'
##      Added key: 'user.roster.edit.title'
##      Added key: 'user.roster.edit.info'
##      Added key: 'user.roster.added'
##      Added key: 'user.roster.add.title'
##      Added key: 'user.roster.add.info'
##      Added key: 'user.roster.add.error_adding_item'
##      Added key: 'user.roster.add.item_exists'
##      Added key: 'user.roster.add.uneditable_group'
##      Added key: 'user.roster.add.success'
##      Added key: 'user.roster.add.new_item'
##      Added key: 'user.roster.add.add'
##      Added key: 'user.roster.add.add_another'
##      Added key: 'user.roster.add.required'
##      Added key: 'user.roster.item.settings'
##      Added key: 'user.roster.add.illegal_jid'
##      Added key: 'user.roster.shared_groups'
##      Added key: 'user.roster.click_view'
##      Added key: 'user.roster.cant_delete'
##      Added key: 'plugin.admin.uploaded_success'
##      Added key: 'plugin.admin.uploaded_failure'
##      Added key: 'plugin.admin.upload_plugin'
##      Added key: 'plugin.admin.upload_plugin.info'
##      Added key: 'index.cs_blog'
##      Added key: 'index.cs_blog.unavilable'
##      Updated key: 'sidebar.server-settings'
##      Updated key: 'sidebar.server-settings.descr'
##      Updated key: 'index.title'
##      Updated key: 'index.title.info'
##      Updated key: 'index.home'
##      Updated key: 'index.jvm'
##      Added section 'system.clustering.*'
##      Added key: 'user.roster.filter'
##      Added key: 'user.roster.filter.all'
##      Added key: 'user.roster.filter.noshared'
##      Added key: 'user.roster.filter.onlyshared'
##      Added key: 'setup.ldap.user.vcard.photo'
##
## 3.4.2
##      Updated key: 'group.edit.add_user'
##      Updated key: 'ssl.certificates.info'
##      Updated key: 'ssl.certificates.no_installed'
##      Updated key: 'ssl.import.certificate.info'
##      Added key: 'ssl.import.certificate.pass-phrase'
##      Added key: 'httpbind.settings.script.label_enable'
##      Added key: 'httpbind.settings.script.label_enable_info'
##      Added key: 'httpbind.settings.script.label_disable'
##      Added key: 'httpbind.settings.script.label_disable_info'
##
## 3.4.3
##      Added key: 'setup.ldap.user.vcard.avatardb'
##
## 3.4.5
##      Added key: 'server.db.pool_info'
##      Added key: 'server.db.house_keeping_sleep'
##      Added key: 'server.db.house_keeping_sql'
##      Added key: 'server.db.connection_lifetime'
##      Added key: 'server.db.connection_max'
##      Added key: 'server.db.connection_min'
##      Added key: 'server.db.test_after_use'
##      Added key: 'server.db.test_before_use'
##      Added key: 'server.db.connections'
##      Added key: 'server.db.connections.active'
##      Added key: 'server.db.connections.available'
##      Added key: 'server.db.connections.max'
##      Added key: 'server.db.connections_served'
##      Added key: 'server.db.connections_refused'
##      Added key: 'server.db.connection_details'
##      Added key: 'server.db.connection_details.id'
##      Added key: 'server.db.connection_details.when_created'
##      Added key: 'server.db.connection_details.last_used'
##      Added key: 'server.db.connection_details.thread'
##      Added key: 'index.certificate-error'
##      Added key: 'ssl.certificates.io_error'
##      Added key: 'ssl.certificates.generated'
##      Added key: 'ssl.certificates.uninstalled'
##
## 3.5.0
##      Added key: 'admin.logged_in_as'
##      Added key: 'muc.room.occupants.kick'
##      Added key: 'muc.room.occupants.kicked'
##      Added key: 'muc.room.occupants.kickfailed'
##      Added key: 'index.host_name'
##      Added key: 'user.properties.locked'
##      Added key: 'user.properties.locked_set'
##      Added key: 'user.summary.locked'
##      Added key: 'user.summary.locked_set'
##      Added key: 'user.lockout.title'
##      Added key: 'user.lockout.info'
##      Added key: 'user.lockout.info1'
##      Added key: 'user.lockout.warning'
##      Added key: 'user.lockout.warning2'
##      Added key: 'user.lockout.warning3'
##      Added key: 'user.lockout.lock'
##      Added key: 'user.lockout.unlock'
##      Added key: 'user.lockout.locked'
##      Added key: 'user.lockout.locked2'
##      Added key: 'user.lockout.lockedand'
##      Added key: 'user.lockout.locked3'
##      Added key: 'user.properties.locksuccess'
##      Added key: 'user.properties.unlocksuccess'
##      Added key: 'sidebar.user-lockout'
##      Added key: 'sidebar.user-lockout.descr'
##      Updated key: 'profile-settings.info'
##      Added key: 'sidebar.security-audit-viewer'
##      Added key: 'sidebar.security-audit-viewer.descr'
##      Added key: 'security.audit.viewer.title'
##      Added key: 'security.audit.viewer.description'
##      Added key: 'security.audit.viewer.events_to_show'
##      Added key: 'security.audit.viewer.id'
##      Added key: 'security.audit.viewer.username'
##      Added key: 'security.audit.viewer.node'
##      Added key: 'security.audit.viewer.event'
##      Added key: 'security.audit.viewer.timestamp'
##      Added key: 'security.audit.viewer.no_logs'
##      Added key: 'security.audit.viewer.show_details'
##      Added key: 'security.audit.viewer.hide_details'
##      Added key: 'security.audit.viewer.date_range'
##      Added key: 'security.audit.viewer.date_range.start'
##      Added key: 'security.audit.viewer.date_range.end'
##      Added key: 'security.audit.viewer.date_range.use'
##      Added key: 'security.audit.viewer.search'
##      Added key: 'security.audit.viewer.write_only'
##      Added key: 'security.audit.viewer.view_url'
##      Added key: 'security.audit.viewer.view_url.url'
##      Added key: 'muc.room.edit.form.edit.title'
##      Added key: 'muc.room.edit.form.create.title'
##
## 3.6.0
##      Added key: 'setup.ldap.server.alias_dereference'
##      Added key: 'setup.ldap.server.alias_dereference_help'
##      Added key: 'muc.service.summary.title'
##      Added key: 'muc.service.summary.info'
##      Added key: 'muc.service.summary.deleted'
##      Added key: 'muc.service.summary.total_room'
##      Added key: 'muc.service.summary.sorted_id'
##      Added key: 'muc.service.summary.subdomain'
##      Added key: 'muc.service.summary.description'
##      Added key: 'muc.service.summary.numrooms'
##      Added key: 'muc.service.summary.numusers'
##      Added key: 'muc.service.summary.edit'
##      Added key: 'muc.service.summary.destroy'
##      Added key: 'muc.service.summary.no_services'
##      Added key: 'muc.service.summary.total_services'
##      Added key: 'muc.service.summary.sorted'
##      Added key: 'muc.service.summary.services_per_page'
##      Added key: 'muc.service.delete.title'
##      Added key: 'muc.service.delete.info'
##      Added key: 'muc.service.delete.detail'
##      Added key: 'muc.service.delete.destructon_title'
##      Added key: 'muc.service.delete.service_name'
##      Added key: 'muc.service.delete.reason'
##      Added key: 'muc.service.delete.destroy_service'
##      Added key: 'groupchat.service.properties.label_service_description'
##      Updated key: 'setup.ldap.user.vcard.test.description'
##      Added key: 'sidebar.muc-service-summary'
##      Added key: 'sidebar.muc-service-summary.descr'
##      Added key: 'sidebar.muc-room-create'
##      Added key: 'sidebar.muc-room-create.descr'
##      Added key: 'global.edit'
##      Updated key: 'groupchat.service.properties.introduction'
##      Added key: 'muc.room.summary.service'
##      Added key: 'muc.service.summary.no_services_warning'
##      Added key: 'sidebar.muc-service-delete'
##      Added key: 'sidebar.muc-service-delete.descr'
##      Added key: 'sidebar.sidebar-muc-service-options'
##      Added key: 'groupchat.service.settings_affect'
##      Updated key: 'groupchat.service.properties.saved_successfully'
##      Removed key: 'groupchat.service.properties.saved_successfully2'
##      Updated key: 'muc.room.summary.info'
##      Added key: 'muc.room.summary.info2'
##      Added key: 'muc.room.edit.form.service'
##      Added key: 'user.create.isadmin'
##      Added key: 'user.create.admin_info'
##      Added key: 'user.properties.isadmin'
##      Added key: 'reg.settings.ips_all'
##      Added key: 'reg.settings.ips_anonymous'
##      Removed key: 'login.failed'
##      Added key: 'login.failed.unauthorized'
##      Added key: 'login.failed.connection'
##      Added key: 'login.failed.authentication'
##      Added key: 'ssl.settings.client.label_self-signed'
##
## 3.6.0
##      Added key: 'groupchat.service.properties.error_already_exists'
##      Added key: 'sidebar.muc-defaultsettings'
##      Added key: 'sidebar.muc-defaultsettings.descr'
##      Added key: 'muc.default.settings.title'
##      Added key: 'muc.default.settings.info'
##      Added key: 'muc.default.settings.public_room'
##      Added key: 'muc.default.settings.persistent_room'
##      Added key: 'muc.default.settings.moderated'
##      Added key: 'muc.default.settings.members_only'
##      Added key: 'muc.default.settings.can_anyone_discover_jid'
##      Added key: 'muc.default.settings.allow_invites'
##      Added key: 'muc.default.settings.change_subject'
##      Added key: 'muc.default.settings.reserved_nick'
##      Added key: 'muc.default.settings.can_change_nick'
##      Added key: 'muc.default.settings.registration'
##      Added key: 'muc.default.settings.enable_logging'
##      Added key: 'muc.default.settings.max_users'
##      Added key: 'muc.default.settings.error'
##      Added key: 'muc.default.settings.update'
##	    Added key: 'httpbind.settings.crossdomain.info.general'
##	    Added key: 'httpbind.settings.crossdomain.info.override'
##	    Added key: 'httpbind.settings.crossdomain.info.policy'
##	    Added key: 'sidebar.client-connections-settings'
##	    Added key: 'sidebar.client-connections-settings.descr'
##	    Added key: 'client.connections.settings.title'
##	    Added key: 'client.connections.settings.confirm.updated'
##	    Added key: 'client.connections.settings.info'
##	    Added key: 'client.connections.settings.ports.title'
##	    Added key: 'client.connections.settings.idle.title'
##	    Added key: 'client.connections.settings.idle.info'
##	    Added key: 'client.connections.settings.idle.enable'
##	    Added key: 'client.connections.settings.idle.disable'
##	    Added key: 'client.connections.settings.idle.valid_timeout'
##	    Added key: 'client.connections.settings.ping.info'
##	    Added key: 'client.connections.settings.ping.footnote'
##	    Added key: 'client.connections.settings.ping.enable'
##	    Added key: 'client.connections.settings.ping.disable'
##	    Added key: 'setup.ldap.server.alias_enclose_dns'
##	    Added key: 'setup.ldap.server.alias_enclose_dns_help'
##
## 3.8.2
##      Added keys: 'httpbind.settings.cors.*'
##      Added keys: 'httpbind.settings.xff.*'
##		Added key:  'ports.flash_cross_domain'
##		Added key:  'ports.flash_cross_domain.desc'
##		Added key:  'ports.jmx_console'
##		Added key:  'ports.jmx_console.desc' 
##		Added key:  'ports.jmx_console.alt' 
##		Added key:  'ports.secure.alt' 
##		Added key:  'server.props.jmx_enabled'
##		Added key:  'server.props.jmx_secure'
##		Added key:  'server.props.jmx_port'
##		Added key:  'session.details.node'
##		Added key:  'session.details.local'
##		Added key:  'session.details.remote'
##
## 3.9.2
##      Added key: 'server.properties.encryption'
##      Added key: 'server.properties.encrypted'
##      Added key: 'server.properties.encrypt'
##      Added key: 'server.properties.alt_encrypt'
##      Added key: 'server.properties.encrypt_property_true'
##      Added key: 'server.properties.encrypt_property_false'
##      Added key: 'setup.host.settings.encryption_algorithm'
##      Added key: 'setup.host.settings.encryption_algorithm_info'
##      Added key: 'setup.host.settings.encryption_aes'
##      Added key: 'setup.host.settings.encryption_blowfish'
##      Added key: 'setup.host.settings.encryption_key'
##      Added key: 'setup.host.settings.encryption_key_info'
##      Added key: 'setup.host.settings.encryption_key_invalid'
##      Added key: 'server.properties.delete_confirm'
##      Added key: 'server.properties.encrypt_confirm'
##
## 3.10.0
##      Added key: 'user.properties.additional_properties'
##      Added key: 'user.groups.title'
##      Added key: 'user.groups.info'
##      Added key: 'user.groups.member.info'
##      Added key: 'user.groups.name'
##      Added key: 'user.groups.form.update'

# Openfire

short.title = Openfire
title = Openfire

# Sidebar, tabs (preserve the indenting below -- helps to visualize the structure:

tab.server=Server
tab.server.descr=Click to manage server settings
    sidebar.server-manager=Server Manager
        sidebar.server-settings=Server Information
        sidebar.server-settings.descr=Click to view system information
        sidebar.system-props=System Properties
        sidebar.system-props.descr=Click to manage server properties
        sidebar.server-locale=Language and Time
        sidebar.server-locale.descr=Click to set the language and time zone
        sidebar.system-clustering=Clustering
        sidebar.system-clustering.descr=Click to manage clustering settings
        sidebar.system-cache=Cache Summary
        sidebar.system-cache.descr=Click to manage data caches
        sidebar.server-db=Database
        sidebar.server-db.descr=Click to view database connection information
        sidebar.server-logs=Logs
        sidebar.server-logs.descr=Click to view server logs
        sidebar.manage-updates=Manage Updates
        sidebar.manage-updates.descr=Click to manage server or plugins updates
        sidebar.server-email=Email Settings
        sidebar.server-email.descr=Click to configure email settings
        sidebar.server-sms=SMS Settings
        sidebar.server-sms.descr=Click to configure SMS settings
        sidebar.security-audit-viewer=Security Audit Viewer
        sidebar.security-audit-viewer.descr=Click to view the security audit logs
    sidebar.sidebar-server-settings=Server Settings
        sidebar.profile-settings=Profile Settings
        sidebar.profile-settings.descr=Click to configure user and group profile settings
        sidebar.client-connections-settings=Client Connections
        sidebar.client-connections-settings.descr=Click to configure client connections settings
        sidebar.server2server-settings=Server to Server
        sidebar.server2server-settings.descr=Click to configure server to server settings
        sidebar.external-components-settings=External Components
        sidebar.external-components-settings.descr=Click to configure external component settings
        sidebar.connection-managers-settings=Connection Managers
        sidebar.connection-managers-settings.descr=Click to configure connection manager settings
        sidebar.http-bind=HTTP Binding
        sidebar.http-bind.descr=Click to configure HTTP binding settings
        sidebar.server-reg-and-login=Registration &amp; Login
        sidebar.server-reg-and-login.descr=Click to edit registration &amp; login policies
        sidebar.server-session-conflict=Resource Policy
        sidebar.server-session-conflict.descr=Click to set session resource policies
        sidebar.server-offline-messages=Offline Messages
        sidebar.server-offline-messages.descr=Click to edit offline message settings
        sidebar.server-audit-policy=Message Audit Policy
        sidebar.server-audit-policy.descr=Click to set message auditing policies
        sidebar.server-data-settings=Private Data Storage
        sidebar.server-data-settings.descr=Click to manage private data storage
        sidebar.server-ssl=Security Settings
        sidebar.server-ssl.descr=Click to view security settings.
        sidebar.ssl-certificates=Server Certificates
        sidebar.ssl-certificates.descr=Click to manage server certificates.
        sidebar.server-compression=Compression Settings
        sidebar.server-compression.descr=Click to view compression settings.
        sidebar.transfer-proxy=File Transfer Settings
        sidebar.transfer-proxy.descr=Click to view file transfer settings
    sidebar.avatar-conversion=Avatarconversion
        sidebar.avatar-conversion.descr=Click to view settings for XEP-0398 (Avatarconversion).
    sidebar.sidebar-certificates=TLS/SSL Certificates
        sidebar.certificate-stores=Certificate Stores
        sidebar.certificate-stores.descr=Manage Openfire Certificate stores
        sidebar.certificate-stores-backup=Backup
        sidebar.certificate-stores-backup.descr=Manage Backups of Openfire Certificate stores
        sidebar.identity-store=Identity Store
        sidebar.identity-store.descr=Contains key and certificate that serve as identification of Openfire.
        sidebar.trust-store=Trust Store
        sidebar.trust-store.descr=Contains certificates that are used to verify the identity of peers.
        sidebar.sidebar-certificates-keys=Openfire Certificates
        sidebar.sidebar-certificates-keys-submenu=Connectivity Type
            sidebar.security-keystore-socket=Socket
            sidebar.security-keystore-socket.descr=Click to manage certificates used for socket-based connections on this Openfire server.
            sidebar.security-keystore-bosh=BOSH
            sidebar.security-keystore-bosh.descr=Click to manage certificates used for BOSH-based (HTTP binding) on this Openfire server.
            sidebar.security-keystore-administrative=Administrative
            sidebar.security-keystore-administrative.descr=Click to manage certificates used for administrative interfaces on this Openfire server.
            sidebar.security-truststore-socket-c2s=Client (socket) Truststore
            sidebar.security-truststore-socket-c2s.descr=Click to manage certificates used for socket-based, client-to-server communication.
            sidebar.security-truststore-socket-s2s=Server (socket) Truststore
            sidebar.security-truststore-socket-s2s.descr=Click to manage certificates used for socket-based, server-to-server communication.
            sidebar.security-truststore-bosh-c2s=Client (BOSH) Truststore
            sidebar.security-truststore-bosh-c2s.descr=Click to manage certificates used for BOSH-based (HTTP binding), client-to-server communication.
            sidebar.security-truststore-bosh-s2s=Server (BOSH) Truststore
            sidebar.security-truststore-bosh-s2s.descr=Click to manage certificates used for BOSH-based (HTTP binding), server-to-server communication.
            sidebar.security-truststore-administrative-c2s=Client (administrative) Truststore
            sidebar.security-truststore-administrative-c2s.descr=Click to manage certificates used for administrative, client-to-server communication.
            sidebar.security-truststore-administrative-s2s=Server (administrative) Truststore
            sidebar.security-truststore-administrative-s2s.descr=Click to manage certificates used for administrative, server-to-server communication.
    sidebar.sidebar-media-services=Media Services
        sidebar.media-proxy=Media Proxy
        sidebar.media-proxy.descr=Click to view media proxy settings.
    sidebar.sidebar-pubsub=PubSub
        sidebar.pubsub-service-summary=PubSub Service
        sidebar.pubsub-service-summary.descr=Click to manage PubSub service
        sidebar.pubsub-node-summary=Node Summary
        sidebar.pubsub-node-summary.descr=Click to manage PubSub nodes
            sidebar.sidebar-node-options=Node Options
                sidebar.pubsub-node-items=Published Items
                sidebar.pubsub-node-items.descr=Click to view items published to the node
                sidebar.pubsub-node-affiliates=Node Affiliates
                sidebar.pubsub-node-affiliates.descr=Click to view the node affiliates
                sidebar.pubsub-node-subscribers=Node Subscribers
                sidebar.pubsub-node-subscribers.descr=Click to view the node&#39;s subscribers
                sidebar.pubsub-node-configuration=Node Configuration
                sidebar.pubsub-node-configuration.descr=Click to view the node&#39;s configuration
                sidebar.pubsub-node-edit=Edit Node
                sidebar.pubsub-node-edit.descr=Click to edit the node
                sidebar.pubsub-node-delete=Delete Node
                sidebar.pubsub-node-delete.descr=Click to delete the node
tab.tab-users=Users/Groups
tab.tab-users.descr=Click to manage users and groups
    sidebar.sidebar-users=Users
        sidebar.user-summary=User Summary
        sidebar.user-summary.descr=Click to see a list of users in the system
            sidebar.sidebar-users-options=User Options
                sidebar.user-properties=User Properties
                sidebar.user-properties.descr=Click to edit the user&#39;s properties
                sidebar.user-roster=Roster
                sidebar.user-roster.descr=Click to view the user&#39;s roster
                sidebar.user-password=Password
                sidebar.user-password.descr=Click to change the user&#39;s password
                sidebar.user-pep-node-summary=Personal Eventing
                sidebar.user-pep-node-summary.descr=Click to manage Personal Eventing Protocol nodes
                sidebar.user-groups=User Groups
                sidebar.user-groups.descr=Click to change user groups
                sidebar.user-privacylists=Privacy Lists
                sidebar.user-privacylists.descr=Click to view the user&#39;s privacy lists
                sidebar.user-lockout=Lock Out
                sidebar.user-lockout.descr=Click to lock out or unlock the user&#39;s account
                sidebar.user-delete=Delete User
                sidebar.user-delete.descr=Click to delete the user
        sidebar.user-create=Create New User
        sidebar.user-create.descr=Click to add a new user to the system
        sidebar.user-search=User Search
        sidebar.user-search.descr=Click to search for a particular user
    sidebar.sidebar-groups=Groups
        sidebar.group-summary=Group Summary
        sidebar.group-summary.descr=Click to see a list of groups in the system
            sidebar.sidebar-group-options=Group Options
                sidebar.group-edit=Edit Group
                sidebar.group-edit.descr=Click to edit the group
                sidebar.group-delete=Delete Group
                sidebar.group-delete.descr=Click to delete the group
        sidebar.group-create=Create New Group
        sidebar.group-create.descr=Click to add a new group to the system
tab.tab-session=Sessions
tab.tab-session.descr=Click to manage connected sessions
   sidebar.active-sessions=Active Sessions
        sidebar.session-summary=Client Sessions
        sidebar.session-summary.descr=Click to manage client sessions
        sidebar.server-session-summary=Server Sessions
        sidebar.server-session-summary.descr=Click to manage server sessions
        sidebar.connection-managers-session-summary=Connection Manager Sessions
        sidebar.connection-managers-session-summary.descr=Click to manage connection managers sessions
        sidebar.component-session-summary=Component Sessions
        sidebar.component-session-summary.descr=Click to manage component sessions
   sidebar.tools=Tools
        sidebar.user-message=Send Message
        sidebar.user-message.descr=Click to send a message
        sidebar.server-connectiontest=S2S Connection Test
        sidebar.server-connectiontest.descr=Click to test connectivity to another XMPP domain.
tab.tab-groupchat=Group Chat
tab.tab-groupchat.descr=Click to manage group chat settings
    sidebar.sidebar-groupchat-settings=Group Chat Settings
        sidebar.muc-service-summary=Service Summary
        sidebar.muc-service-summary.descr=Click to see a list of group chat services
            sidebar.sidebar-muc-service-options=Service Options
                sidebar.muc-server-props=Service Properties
                sidebar.muc-server-props.descr=
                sidebar.muc-history=History Settings
                sidebar.muc-history.descr=
                sidebar.muc-sysadmin=Administrators
                sidebar.muc-sysadmin.descr=
                sidebar.muc-perms=Room Creation Permissions
                sidebar.muc-perms.descr=
                sidebar.muc-defaultsettings=Default Room Settings
                sidebar.muc-defaultsettings.descr=Click to modify the default room settings
                sidebar.muc-tasks=Other Settings
                sidebar.muc-tasks.descr=
                sidebar.muc-service-delete=Delete Service
                sidebar.muc-service-delete.descr=Click to delete the service
        sidebar.muc-service-create=Create New Service
        sidebar.muc-service-create.descr=Click to add a new group chat service
    sidebar.sidebar-groupchat-administration=Room Administration
        sidebar.muc-room-summary=Room Summary
        sidebar.muc-room-summary.descr=Click to see a list of rooms in the service
            sidebar.sidebar-groupchat-options=Room Options
                sidebar.muc-room-edit-form=Room Settings
                sidebar.muc-room-edit-form.descr=Click to edit the room&#39;s configuration
                sidebar.muc-room-occupants=Room Occupants
                sidebar.muc-room-occupants.descr=Click to view the room&#39;s occupants
                sidebar.muc-room-affiliations=Permissions
                sidebar.muc-room-affiliations.descr=Click to edit room permissions (affiliations) for users and groups
                sidebar.muc-room-federation=Federation
                sidebar.muc-room-federation.descr=Click to edit the room&#39;s FMUC settings
                sidebar.muc-room-delete=Delete Room
                sidebar.muc-room-delete.descr=Click to delete the room
        sidebar.muc-room-create=Create New Room
        sidebar.muc-room-create.descr=Click to add a new room to the service
tab.tab-plugins=Plugins
tab.tab-plugins.descr=Click to manage all plugins
    sidebar.sidebar-plugin-admin=Plugin Admin
        sidebar.plugin-settings=Plugins
        sidebar.plugin-settings.descr=Click to manage installed plugins
        sidebar.available-plugins=Available Plugins
        sidebar.available-plugins.descr=Click to browse available plugins

# Log messages
log.marker_inserted_by=--- Marker inserted by {0} at {1} ---

# Server startup messages

startup.starting=Server domain: {0}
startup.starting.chat=Chat domain: {0}
startup.starting.muc=Multi User Chat domain: {0}
startup.caches=Initializing caches
startup.channels=Initializing channels
startup.server=Started server (unencrypted) socket on port: {0}
startup.multiplexer=Started multiplexer (unencrypted) socket on port: {0}
startup.component=Started component (unencrypted) socket on port: {0}
startup.plain=Started plain (unencrypted) socket on port: {0}
startup.ssl=Started SSL (encrypted) socket on port: {0}
startup.error=Error starting the server. Please check the log files for more information.
startup.error.jivehome=Could not locate openfireHome. Set the openfireHome property or edit \
        your openfire_init.xml file for app server deployments.
startup.missing-plugins=Could not locate the plugins directory. Possibly corrupt installation. No plugins will be loaded.

# Standard server error messages (for server admin)

admin.error=Internal server error
admin.error.accept=Trouble accepting connection
admin.error.bad-stream=Bad opening tag (not stream)
admin.error.bad-namespace=Stream not in correct namespace
admin.error.channel-notfound=Channel {0} could not be found
admin.error.close=Could not close socket
admin.error.connection=Connection closed before session established
admin.error.deliver=Could not deliver packet
admin.error.min-thread=Cannot set min thread count with invalid value.
admin.error.max-thread=Cannot set max thread count with invalid value.
admin.error.packet=Malformed packet received
admin.error.packet.text=Unexpected raw text in the stream
admin.error.packet.tag=Unexpected packet tag (not message,iq,presence)
admin.error.routing=Could not route packet
admin.error.socket-setup=Could not setup a server socket
admin.error.ssl=Could not setup SSL socket
admin.error.stream=Stream error detected
admin.drop-packet=Dropping unrecognized packet
admin.disconnect=Stream cut short (could be normal disconnect)

# Server messages (for server admin)

admin.password.update={0} updated password from session {1}
admin.authenticated={0} authenticated on connection {1}
admin.warn.license=License limit exceeded, refusing user connection
admin.error.license=Could not license plugin {0}
admin.console.warning=Warning: admin console not started due to configuration settings.
admin.console.restarting=Restarting admin console...
admin.console.listening=Admin console listening at
admin.console.devmode=Using development mode
admin.console=Administration Console
admin.logged_in_as=Logged in as {0}
admin.clustering.status=Clustering status
admin.clustering.starting=Starting up
admin.clustering.senior=Senior member
admin.clustering.only=SENIOR AND ONLY MEMBER
admin.clustering.junior=Junior member
admin.clustering.disabled=Disabled

# Server messages (to users)

user.license=Try logging in later or contact your system administrator
user.license.title=Too many users logged in
admin.shutdown.now=The server is shutting down immediately

# XMPP error codes

xmpp.error.302=Redirect
xmpp.error.400=Bad Request
xmpp.error.401=Unauthorized
xmpp.error.402=Payment Required
xmpp.error.403=Forbidden
xmpp.error.404=Not Found
xmpp.error.405=Not Allowed
xmpp.error.406=Not Acceptable
xmpp.error.407=Registration Required
xmpp.error.408=Request Timeout
xmpp.error.409=Conflict
xmpp.error.500=Internal Server Error
xmpp.error.501=Not Implemented
xmpp.error.502=Remote Server Error
xmpp.error.503=Service Unavailable
xmpp.error.504=Remote Server Timeout
xmpp.error.unknown=Unknown error code

# Multi User Chat server messages

muc.service-name=Public Chatrooms
muc.error.not-supported=Chat client attempted to access unimplemented feature
muc.new=This room is locked from entry until configuration is confirmed.
muc.locked=This room is now locked.
muc.unlocked=This room is now unlocked.
muc.warnnonanonymous=This room is not anonymous.
muc.roomIsNowMembersOnly=This room is now members-only.

# Labels for extended info (dataform) returned for disco#info requests

muc.extended.info.desc=Description
muc.extended.info.subject=Subject
muc.extended.info.occupants=Number of occupants
muc.extended.info.creationdate=Creation date

# Labels for room registration data form

muc.form.reg.title=Registration with the room
muc.form.reg.instruction=Please provide the following information to register with this room.
muc.form.reg.first-name=First Name
muc.form.reg.last-name=Last Name
muc.form.reg.nickname=Desired Nickname
muc.form.reg.url=Your URL
muc.form.reg.email=Email Address
muc.form.reg.faqentry=FAQ Entry

# Labels for room configuration data form

muc.form.conf.title=Room configuration
muc.form.conf.instruction=The room "{0}" has been created. To accept the default configuration, \
        click the "OK" button. Or, modify the settings by completing the following form:
muc.form.conf.owner_allowpm=Allowed to Send Private Messages
muc.form.conf.owner_roomname=Room Name
muc.form.conf.owner_roomdesc=Description
muc.form.conf.owner_changesubject=Allow Occupants to Change Subject
muc.form.conf.owner_maxusers=Maximum Room Occupants
muc.form.conf.none=None
muc.form.conf.owner_presencebroadcast=Roles for Which Presence is Broadcast
muc.form.conf.moderator=Moderator
muc.form.conf.participant=Participant
muc.form.conf.visitor=Visitor
muc.form.conf.owner_publicroom=List Room in Directory
muc.form.conf.owner_persistentroom=Room is Persistent
muc.form.conf.owner_moderatedroom=Room is Moderated
muc.form.conf.owner_membersonly=Room is Members-only
muc.form.conf.allowinvitesfixed=Note: by default, only admins can send invitations in an members-only room.
muc.form.conf.owner_allowinvites=Allow Occupants to Invite Others
muc.form.conf.owner_passwordprotectedroom=Password Required to Enter Room
muc.form.conf.roomsecretfixed=If a password is required to enter this room, you must specify the \
        password below.
muc.form.conf.owner_roomsecret=Password
muc.form.conf.owner_whois=Role that May Discover Real JIDs of Occupants
muc.form.conf.anyone=Anyone
muc.form.conf.owner_enablelogging=Log Room Conversations
muc.form.conf.owner_reservednick=Only login with registered nickname
muc.form.conf.owner_canchangenick=Allow Occupants to change nicknames
muc.form.conf.owner_registration=Allow Users to register with the room
muc.form.conf.roomadminsfixed=You may specify administrators of this room. \
        Please provide one JID per line.
muc.form.conf.owner_roomadmins=Room Admins
muc.form.conf.roomownersfixed=You may specify additional owners for this room. Please provide \
        one JID per line.
muc.form.conf.owner_roomowners=Room Owners

# Admin Console Pages below

global.restart=restart
global.server_status=Server Status
global.save_settings=Save Settings
global.done=Done
global.save=Save
global.cancel=Cancel
global.save_changes=Save Changes
global.save_property=Save Property
global.save_properties=Save Properties
global.edit_properties=Edit Properties
global.stop=Stop
global.restore_defaults=Restore Defaults
global.edit=Edit
global.add=Add
global.logout=Logout
global.main=Main
global.continue=Continue
global.none=None
global.refresh=Refresh
global.millisecond=ms
global.milliseconds=ms
global.second=second
global.seconds=seconds
global.minute=minute
global.minutes=minutes
global.less-minute=Less than 1 minute
global.hour=hour
global.hours=hours
global.day=day
global.days=days
global.showing=Showing
global.pages=Pages
global.delete=Delete
global.click_edit=Click to edit...
global.click_delete=Click to delete...
global.yes=Yes
global.no=No
global.unlimited=Unlimited
global.test=Test
global.click_test=Click to test...
global.csrf.failed=CSRF Error: No changes made, you'll need to retry.
global.update=Update
global.remove=Remove
global.request-error-no-such-action=Unexpected request action {0}

# Group Chat Service Properties Page

groupchat.service.properties.title=Group Chat Service Properties
groupchat.service.properties.introduction=Use the form below to edit group chat service settings.
groupchat.service.properties.saved_successfully=Service properties edited successfully.
groupchat.service.properties.legend=Service Name
groupchat.service.properties.label_service_name=Group chat service name:
groupchat.service.properties.error_service_name=Please enter a valid name.
groupchat.service.properties.error_already_exists=A service with the specified name already exists.

groupchat.service.properties.label_service_description=Group chat service description (optional):
groupchat.service.properties.save=Save Properties
groupchat.service.settings_affect=Changes you make here will affect the group chat service:
groupchat.service.properties.label_service_cleanupdays=Remove empty MUC Rooms after ... days:
groupchat.service.properties.label_service_muckeep=Disable MUC room cleanup for this service

# Group Chat History Settings Page

groupchat.history.settings.title=Group Chat History Settings
groupchat.history.settings.introduction=Group chat rooms can replay conversation histories to provide \
        context to new members joining a room. There are several options for controlling how much \
        history to store for each room.
groupchat.history.settings.saved_successfully=Settings updated successfully.
groupchat.history.settings.legend=History Settings
groupchat.history.settings.label1_no_history=Don&#39;t Show History
groupchat.history.settings.label2_no_history=- Do not show a chat history to users joining a room.
groupchat.history.settings.label1_entire_history=Show Entire Chat History
groupchat.history.settings.label2_entire_history=- Show the entire chat history to users joining a room.
groupchat.history.settings.label1_number_messages=Show a Specific Number of Messages
groupchat.history.settings.label2_number_messages=- Show a specific number of the most recent messages in \
        the chat. Use the box below to specify that number.
groupchat.history.settings.messages=messages
groupchat.history.settings.save=Save Settings

# Group Chat Administrators Page

groupchat.admins.title=Group Chat Administrators
groupchat.admins.introduction=Below is the list of system administrators of the group chat service. System \
        administrators can enter any group chat room and their permissions are the same as the room owner.
groupchat.admins.user_added=User/Group added to the list successfully.
groupchat.admins.error_adding=Error adding the user/group. Please verify the JID is correct.
groupchat.admins.user_removed=User/Group removed from the list successfully.
groupchat.admins.settings.saved_successfully=Settings updated successfully.
groupchat.admins.legend=Administrators
groupchat.admins.label_add_admin=Add Administrator (JID):
groupchat.admins.column_user=User/Group
groupchat.admins.column_remove=Remove
groupchat.admins.add=Add
groupchat.admins.no_admins=No administrators specified, use the form above to add one.
groupchat.admins.dialog.title=Click to delete...
groupchat.admins.dialog.text=Are you sure you want to remove this user/group from the list?
groupchat.admins.add_group=Select Group (one or more):
groupchat.admins.group=Group
groupchat.admins.user=User
groupchat.admins.passwordpolicy.legend=Password Policy
groupchat.admins.passwordpolicy.join-without-password.legend=Administrators can join rooms without providing a password.
groupchat.admins.passwordpolicy.join-requires-password.legend=Without providing the password, system administrators cannot join password-protected rooms.

# Audit policy Page

audit.policy.title=Audit Policy
audit.policy.settings.saved_successfully=Settings updated successfully.
audit.policy.title_info=can audit XMPP traffic on the server and save the data to XML data files. The \
        amount of data sent via an XMPP server can be substantial. The server provides several settings \
        to control whether to audit packets, how audit files are created, and the types of packets to \
        save. In most cases, logging Message packets will provide all of the data an enterprise requires. \
        Presence and IQ packets are primarily useful for tracing and troubleshooting XMPP deployments.
audit.policy.policytitle=Set Message Audit Policy
audit.policy.label_disable_auditing=Disable Message Auditing
audit.policy.label_disable_auditing_info=-- packets are not logged.
audit.policy.label_enable_auditing=Enable Message Auditing
audit.policy.label_enable_auditing_info=-- packets are logged with the following options:
audit.policy.maxfile_size=Maximum file size (MB):
audit.policy.validnumber=Please enter a valid number.
audit.policy.maxtotal_size=Maximum size of all files (MB):
audit.policy.maxdays_number=Maximum days to archive:
audit.policy.flush_interval=Flush Interval (seconds):
audit.policy.log_directory=Folder to save the files:
audit.policy.valid_log_directory=Please enter a valid absolute path.
audit.policy.ignore=Ignore packets from/to users:
audit.policy.validignore=One or more of the usernames provided couldn&#39;t be found.
audit.policy.packet_audit=Packets to audit:
audit.policy.label_audit_messenge_packets=Audit Message Packets
audit.policy.label_audit_presence_packets=Audit Presence Packets
audit.policy.label_audit_iq_packets=Audit IQ Packets
audit.policy.queued_packets=Queued packets:

# Chatroom history settings Page

chatroom.history.settings.title=Chat Room History Settings
chatroom.history.settings.saved_successfully=Settings updated successfully.
chatroom.history.settings.info_response1=Chatrooms can replay conversation histories to provide context to \
        new members joining a room.
chatroom.history.settings.info_response2=provides several options for controlling how much history to \
        store for each room.
chatroom.history.settings.policy=Set Chatroom History Policy
chatroom.history.settings.label_show_title=Don&#39;t Show History
chatroom.history.settings.label_show_content=- Do not show the entire chat history.
chatroom.history.settings.label_show_Entire_title=Show Entire Chat History
chatroom.history.settings.label_show_Entire_content=- Show the entire chat history to the user.
chatroom.history.settings.label_show_message_number_title=Show a Specific Number of Messages
chatroom.history.settings.label_show_message_number_content=Show a specific number of the most recent \
        messages in the chat. Use the box below to specify that number.

# Error Page

error.admin_privileges=You don&#39;t have admin privileges to perform this operation.
error.requested_user_not_found=The requested user was not found.
error.specific_user_not_found=The requested user was not found: {0}
error.not_found_group=The requested group was not found.
error.exception=Exception:

# Error serverdown Page

error.serverdown.title=Server Down
error.serverdown.admin_console=Admin Console
error.serverdown.is_down=is currently down. To continue:
error.serverdown.start=Start the server.
error.serverdown.login=Login to the admin console

# General group settings.
group.read_only=Not allowed: the group account system is read-only.

# Group create Page

group.create.title=Create Group
group.create.error=Error creating the group. Please check your error logs.
group.create.form=Use the form below to create your new group. Once you&#39;ve created the group you \
   will proceed to another screen where you can add members and set up group contact list.
group.create.new_group_title=Create New Group
group.create.group_name=Group Name:
group.create.invalid_group_name=Invalid group name.
group.create.invalid_group_info=Group already exists - please choose a different name.
group.create.label_description=Description:
group.create.invalid_description=Invalid description.
group.create.required_fields=Required fields
group.create.create=Create Group

# Group delete Page

group.delete.title=Delete Group
group.delete.hint_info=Are you sure you want to delete the group
group.delete.hint_info1=from the system?
group.delete.delete=Delete Group

# Group edit Page

group.edit.title=Edit Group
group.edit.form_info=Edit group settings and add or remove group members and administrators using the \
        forms below.
group.edit.error=Error updating group settings. Please check your error logs.
group.edit.details_info=Edit group settings below.
group.edit.update=Group information updated successfully.
group.edit.update_add_user=User(s) added successfully.
group.edit.update_del_user=User(s) deleted successfully.
group.edit.update_user=User(s) updated successfully.
group.edit.invalid_username=Please provide a valid username.
group.edit.update_success=Group created successfully.
group.edit.not_update=User(s) not added successfully.
group.edit.share_title=Contact List (Roster) Sharing
group.edit.share_status_disabled=Contact list group sharing is disabled
group.edit.share_status_enabled=Contact list group sharing is enabled
group.edit.share_with=Share group with:
group.edit.share_group_only=Users of the same group
group.edit.share_content=You can use the form below to automatically add this group to users&#39; contact \
  lists. <strong>When enabled</strong>, <em>this group will only appear in the contact lists of the \
  group&#39;s members.</em>. However, you can share this group with all users or members of other groups.
group.edit.share_not_in_rosters=Disable contact list group sharing
group.edit.share_in_rosters=Enable contact list group sharing
group.edit.share_display_name=Enter contact list group name
group.edit.share_additional=Share group with additional users
group.edit.share_save=Save Contact List Settings
group.edit.share_all_users=All users
group.edit.share_roster_groups=The following groups:
group.edit.delete=Delete Group
group.edit.edit_details=Edit Details
group.edit.members=Members of This Group
group.edit.members_description=Use the form below to add users to this group. Once added, you \
  will be able to remove them, or give certain users administrative rights over the group.
group.edit.add_user=Add User:
group.edit.username=Username
group.edit.admin=Admin
group.edit.remove=Remove
group.edit.user_hint=No members in this group. Use the form above to add some.
group.edit.inexistent_user={0} is not a registered user.
group.edit.already_user={0} is already in group.
group.edit.note=Note: Remote users or entities should accept presence subscriptions automatically.

# Group summary Page

group.summary.title=Group Summary
group.summary.delete_group=Group deleted successfully.
group.summary.total_group=Total Groups:
group.summary.filtered_group_count=Filtered Groups
group.summary.groups_per_page=Groups per page
group.summary.page_name=Name
group.summary.page_description=Description
group.summary.page_member=Members
group.summary.page_admin=Admins
group.summary.page_edit=Edit
group.summary.no_groups=No groups found.
group.summary.search=Search by Name

# Header Page

header.admin=Admin

# Index Page

index.title=Server Information
index.title.info=Below you will find server information, ports being used and latest news about Openfire.
index.properties=Server Properties
index.uptime=Server Uptime:
index.version=Version:
index.home=Server Directory:
index.certificate-warning=Unable to find certificate that is valid for the server domain.
index.dns-warning={0}DNS configuration appears to be missing or incorrect.{1}
index.certificate-error=Unable to access certificate store.  The keystore may be corrupt.
index.domain-stringprep-error=This domain contains illegal characters.
index.hostname-stringprep-error=This hostname contains illegal characters.
index.server_name=XMPP Domain Name:
index.host_name=Server Host Name (FQDN):
index.server_port=Server Ports
index.server_ip=IP:Port, Security:
index.port_type=NORMAL
index.port_type1=TLS (SSL)
index.domain_name=Domain Name(s):
index.environment=Environment
index.jvm=Java Version:
index.app=Appserver:
index.os=OS / Hardware:
index.local=Locale / Timezone:
index.process_owner=OS Process Owner:
index.memory=Java Memory
index.update.alert=Update information
index.update.info=Server version {0} is now available. Click {1}here{2} to download or read the \
        {3}change log{4} for more information.
index.cs_blog=Ignite Realtime News
index.cs_blog.unavailable=The Ignite Realtime feed is currently unavailable.

# Locale Page

locale.title=Language and Time Settings
locale.title.info=Use the form below to set the system language and time zone (locale).
locale.system.set=Set Locale
locale.current=Current Settings
language.choose=Choose Language
timezone.choose=Choose Time Zone

# Log Page

log.line=line

# Login Page

login.title=Admin Console
login.hint=Admin Console Login
login.error=Error: You don&#39;t have JavaScript enabled. This tool uses JavaScript and much of it will \
        not work correctly without it enabled. Please turn JavaScript back on and reload this page.
login.failed.unauthorized=Login failed: make sure your username and password are correct and that you&#39;re an admin.
login.failed.wrongtoken=Login failed: make sure your one time token is correct.
login.failed.connection=Login failed: make sure your the user and group system is up and running.
login.failed.authentication=Login failed: Openfire wasn&#39;t able to authenticate itself to the users system.
login.failed.lookslikeemail=Login failed: You provided what appears to be an email address, consider \
        using just the user part (everything before the @). Typical installations use just &#39;admin&#39; \
        as the username.
login.username=username
login.password=password
login.login=Login
login.version=Version
login.token=Please supply the time login token.
login.tokenTitle=Openfire is running in password recover mode!

# Logviewer Page

logviewer.title=Log Viewer
logviewer.all=All
logviewer.error=Error
logviewer.warn=Warn
logviewer.info=Info
logviewer.debug=Debug
logviewer.log=Log File:
logviewer.order=Order:
logviewer.normal=Normal
logviewer.reverse=Reverse
logviewer.modified=Last Modified:
logviewer.line=Lines:
logviewer.log_dir=Log dir
logviewer.confirm=Are you sure you want to clear this log file?
logviewer.alt_clear=Clear Log
logviewer.clear=Clear
logviewer.alt_mark=Mark Log
logviewer.mark=Mark
logviewer.debug_log=Debug Log
logviewer.enabled=Enabled
logviewer.disabled=Disabled

# Muc create permission Page

muc.create.permission.title=Room Creation Permissions
muc.create.permission.info=Use the form below to configure the policy for who can create group chat rooms.
muc.create.permission.error=Error adding the user/group. Please verify the JID is correct.
muc.create.permission.update=Settings updated successfully.
muc.create.permission.add_user=User/Group added successfully.
muc.create.permission.user_removed=User/Group removed successfully.
muc.create.permission.policy=Permission Policy
muc.create.permission.anyone_created=Anyone can create a chat room.
muc.create.permission.specific_created=Only specific users/groups can create a chat room.
muc.create.permission.allowed_users=Allowed Users/Groups
muc.create.permission.add_jid=Add User (JID):
muc.create.permission.add_group=Select Group (one or more):
muc.create.permission.allow_registered=All registered users can create a chat room.
muc.create.permission.no_allowed_users=No allowed users, use the form above to add one.
muc.create.permission.click_title=Click to delete...
muc.create.permission.confirm_remove=Are you sure you want to remove this user/group from the list?
muc.create.permission.user=User
muc.create.permission.group=Group

# Muc default room settings Page

muc.default.settings.title=Default Room Settings
muc.default.settings.info=Use the form below to configure the default room settings which are used to create new chat rooms via XMPP.
muc.default.settings.public_room=List Room in Directory
muc.default.settings.persistent_room=Make Room Persistent
muc.default.settings.moderated=Make Room Moderated
muc.default.settings.members_only=Make Room Members-only
muc.default.settings.can_anyone_discover_jid=Can anyone discover real JIDs of occupants
muc.default.settings.allow_invites=Allow Occupants to invite Others
muc.default.settings.change_subject=Allow Occupants to change Subject
muc.default.settings.reserved_nick=Only login with registered nickname
muc.default.settings.can_change_nick=Allow Occupants to change nicknames
muc.default.settings.registration=Allow Users to register with the room
muc.default.settings.enable_logging=Log Room Conversations
muc.default.settings.max_users=Maximum Room Occupants
muc.default.settings.error=Error while saving default settings.
muc.default.settings.update=Settings updated successfully.
muc.default.settings.broadcast_presence_moderator=Broadcast presence for Moderators
muc.default.settings.broadcast_presence_participant=Broadcast presence for Participants
muc.default.settings.broadcast_presence_visitor=Broadcast presence for Visitors
muc.default.settings.allowpm=Allowed to Send Private Messages
muc.default.settings.none=None
muc.default.settings.moderator=Moderator
muc.default.settings.participant=Participant
muc.default.settings.visitor=Visitor
muc.default.settings.anyone=Anyone

# Muc room affiliations Page

muc.room.affiliations.title=Permissions (Room Affiliations)
muc.room.affiliations.info=Below is the list of room owners, administrators, members and outcasts of \
        the the room
muc.room.affiliations.info_detail=Room owners can alter the room configuration, grant ownership and \
        administrative privileges to users and destroy the room. Room administrators can ban, grant \
        membership and moderator privileges to users. Room members are the only allowed users to join \
        the room when it is configured as members-only. Outcasts are users who have been \
        banned from the room.</p><p>Select one or more groups, or optionally provide a user JID using \
        the form below. After selecting the appropriate affiliation (Owner/Admin/Member/Outcast), \
        click the &quot;Add&quot; button to apply the change. When adding a single member, \
        you can also reserve a nickname for a user in this room. If not set, username will be \
        reserved as a nickname.
muc.room.affiliations.error_removing_user=Error removing the user/group. The room must have at least one owner.
muc.room.affiliations.error_banning_user=Error banning the user/group. Owners or Administrators cannot be banned.
muc.room.affiliations.error_adding_user=Error adding the user/group. Please select a group or verify the user JID is correct.
muc.room.affiliations.user_added=User/Group added successfully.
muc.room.affiliations.user_removed=User/Group removed successfully.
muc.room.affiliations.permission=Room Affiliations
muc.room.affiliations.add_jid=Add User (JID):
muc.room.affiliations.add_jid_nickname=User nickname:
muc.room.affiliations.add_group=Select Group (one or more):
muc.room.affiliations.owner=Owner
muc.room.affiliations.admin=Admin
muc.room.affiliations.member=Member
muc.room.affiliations.outcast=Outcast
muc.room.affiliations.user=User
muc.room.affiliations.group=Group
muc.room.affiliations.room_owner=Room Owners
muc.room.affiliations.no_users=No Users or Groups
muc.room.affiliations.confirm_removed=Are you sure you want to remove this user/group from the list?
muc.room.affiliations.room_admin=Room Admins
muc.room.affiliations.room_member=Room Members
muc.room.affiliations.room_outcast=Room Outcasts

# Muc room delete Page

muc.room.delete.title=Destroy Room
muc.room.delete.info=Are you sure you want to destroy the room
muc.room.delete.detail=from the system? You may specify a reason for the room destruction and an \
        alternative room address that will replace this room. This information will be sent to \
        room occupants.
muc.room.delete.destructon_title=Destruction Details
muc.room.delete.room_id=Room ID:
muc.room.delete.reason=Reason:
muc.room.delete.alternate_address=Alternate Room Address:
muc.room.delete.destroy_room=Destroy Room

# Muc room edit form Page

muc.room.edit.form.title=Room Administration
muc.room.edit.form.create.title=Create New Room
muc.room.edit.form.edit.title=Room Settings
muc.room.edit.form.edited=Room settings edited successfully.
muc.room.edit.form.created=Room creation was successful.
muc.room.edit.form.info=Use the form below to edit the room settings.
muc.room.edit.form.room_id=Room ID
muc.room.edit.form.service=Service
muc.room.edit.form.users=Users
muc.room.edit.form.on=Created On
muc.room.edit.form.modified=Last Modified
muc.room.edit.form.change_room=Change the room settings of this room using the form below
muc.room.edit.form.persistent_room=Use the form below to create a new persistent room. The new room \
        will be immediately available.
muc.room.edit.form.error_created_id=Error creating the room. A room with the request ID already exists.
muc.room.edit.form.error_created_privileges=Error creating the room. You do not have enough \
        privileges to create rooms.
muc.room.edit.form.valid_hint=Please enter a valid ID, e.g. "test_room". Room ID&#39;s cannot contain \
        spaces or other characters prohibited in JID nodes.
muc.room.edit.form.room_name=Room Name
muc.room.edit.form.valid_hint_name=Please enter a valid name.
muc.room.edit.form.description=Description
muc.room.edit.form.valid_hint_description=Please enter a valid description.
muc.room.edit.form.topic=Topic
muc.room.edit.form.valid_hint_subject=Please enter a valid topic.
muc.room.edit.form.valid_hint_subject_too_long=Topic is too long. Maximum 100 characters.
muc.room.edit.form.max_room=Maximum Room Occupants
muc.room.edit.form.none=Unlimited
muc.room.edit.form.empty_nolimit=(for unlimited, leave empty)
muc.room.edit.form.valid_hint_max_room=Please select the maximum room occupants.
muc.room.edit.form.broadcast=Broadcast Presence for
muc.room.edit.form.moderator=Moderator
muc.room.edit.form.participant=Participant
muc.room.edit.form.visitor=Visitor
muc.room.edit.form.required_password=Password Required to Enter
muc.room.edit.form.confirm_password=Confirm Password
muc.room.edit.form.new_password=Please make sure to enter the same new password.
muc.room.edit.form.discover_jid=Show Real JIDs of Occupants to
muc.room.edit.form.allowpm=Allowed to Send Private Messages
muc.room.edit.form.anyone=Anyone
muc.room.edit.form.role=Please select a role.
muc.room.edit.form.room_options=Room Options
muc.room.edit.form.list_room=List Room in Directory
muc.room.edit.form.room_moderated=Make Room Moderated
muc.room.edit.form.moderated_member_only=Make Room Members-only
muc.room.edit.form.invite_other=Allow Occupants to invite Others
muc.room.edit.form.change_subject=Allow Occupants to change Subject
muc.room.edit.form.reservednick=Only login with registered nickname
muc.room.edit.form.canchangenick=Allow Occupants to change nicknames
muc.room.edit.form.registration=Allow Users to register with the room
muc.room.edit.form.log=Log Room Conversations
muc.room.edit.form.required_field=Required Field

# Muc room federation (FMUC) page
muc.room.federation.title=Federation
muc.room.federation.info=Use this page to configure federation of the MUC room (FMUC).
muc.room.federation.saved_successfully=Settings updated successfully.
muc.room.federation.experimental_warning=Federation (FMUC) functionality is an experimental feature, and is disabled by default! Please use the system property <code>xmpp.muc.room.fmuc.enabled</code> to enable it!
muc.room.federation.invalid_outbound_join_peer=The value for the room to federate with should be a valid JID (or empty).
muc.room.federation.form.boxtitle=Configuration
muc.room.federation.form.enabled=Allow federation functionality to be used for this room.
muc.room.federation.form.descr=Change the FMUC settings of this room using the form below.
muc.room.federation.form.outbound_jid=Establish FMUC federation with

# Muc room summary Page
muc.room.summary.title=Group Chat Rooms
muc.room.summary.info=Below is an overview of the Group Chat Rooms in the service
muc.room.summary.info2=. From here you can view the rooms, edit their properties, and create new rooms.
muc.room.summary.destroyed=Room destroyed successfully.
muc.room.summary.total_room=Total Rooms
muc.room.summary.sorted_id=Sorted by Room ID
muc.room.summary.room=Room
muc.room.summary.description=Description
muc.room.summary.persistent=Persistent
muc.room.summary.users=Users
muc.room.summary.edit=Edit
muc.room.summary.destroy=Destroy
muc.room.summary.no_room_in_group=No rooms in the Group Chat service.
muc.room.summary.alt_persistent=Room is persistent
muc.room.summary.alt_temporary=Room is temporary
muc.room.summary.service=Service

# MUC service summary Page

muc.service.summary.title=Group Chat Service
muc.service.summary.info=Below is an overview of the Group Chat Services in the system. From here you can \
       edit their configurations, and create new services, and delete services you don&#39;t need anymore.
muc.service.summary.deleted=Service destroyed successfully.
muc.service.summary.total_room=Total Service
muc.service.summary.sorted_id=Sorted by Subdomain
muc.service.summary.subdomain=Subdomain
muc.service.summary.description=Description
muc.service.summary.numrooms=# Rooms
muc.service.summary.numusers=# Users
muc.service.summary.edit=Edit
muc.service.summary.destroy=Destroy
muc.service.summary.no_services=No group chat services configured.
muc.service.summary.total_services=Total Services
muc.service.summary.sorted=Sorted by Subdomain
muc.service.summary.services_per_page=Services per page
muc.service.summary.no_services_warning=There are no group chat services configured for this server.  \
        You will need to create a new service if you wish to provide MUC/group chat services.

# MUC delete service page

muc.service.delete.title=Delete MUC Service
muc.service.delete.info=Are you sure you want to destroy the MUC service
muc.service.delete.detail=from the system? You may specify a reason for the service destruction. \
        This information will be sent to occupants of rooms on the service.
muc.service.delete.destructon_title=Destruction Details
muc.service.delete.service_name=Subdomain:
muc.service.delete.reason=Reason:
muc.service.delete.destroy_service=Destroy Service

# Muc tasks Page

muc.tasks.title=Other Settings
muc.tasks.info=Use the forms below to configure settings for kicking idle users from group chat rooms \
        and to configure the task that logs room conversations to the database.
muc.tasks.update=Idle user settings updated successfully.
muc.tasks.log=Conversation logging settings updated successfully.
muc.tasks.valid_idel_minutes=Please enter a valid number for max idle minutes.
muc.tasks.valid_batchsize=Please enter a valid number for batch size.
muc.tasks.valid_batchinterval=Please enter a valid number for batch interval.
muc.tasks.valid_batchgrace=Please enter a valid number for batch grace period, that is shorter than the batch interval period.
muc.tasks.user_setting=Idle User Settings
muc.tasks.ping_user=Check if users are still connected after they have been idle for
muc.tasks.never_kick=Never kick idle users.
muc.tasks.kick_user=Kick users after they have been idle for
muc.tasks.conversation.logging=Conversation Logging
muc.tasks.maxbatchsize=Maximum batch size
muc.tasks.maxbatchinterval=Maximum batch time (millis)
muc.tasks.batchgrace=Maximum wait for new batch content (millis)

# MUC Statistics
muc.stats.occupants.name=Group Chat: Occupants
muc.stats.occupants.description=Number of occupants in group chat rooms
muc.stats.occupants.label=Total Room Occupants
muc.stats.users.name=Group Chat: Connected Users
muc.stats.users.description=Number of users using the group chat service
muc.stats.users.label=Connected Users
muc.stats.incoming.name=Group Chat: Traffic
muc.stats.incoming.description=Rate of Group Chat messages
muc.stats.incoming.label=Incoming Messages
muc.stats.outgoing.name=Group Chat: Traffic
muc.stats.outgoing.description=Rate of Group Chat messages
muc.stats.outgoing.label=Outgoing Messages
muc.stats.active_group_chats.name = Group Chat: Rooms
muc.stats.active_group_chats.desc = The number of group chat rooms that have been active over time.
muc.stats.active_group_chats.units = Group chat Rooms

# Offline messages Page

offline.messages.title=Offline Messages
offline.messages.update=Settings updated successfully.
offline.messages.info=XMPP provides the option for servers to store-and-forward IM messages when they \
        are sent to a user that is not logged in. Supporting store-and-forward of &#39;offline messages&#39; \
        can be a very convenient feature of an XMPP deployment. However, offline messages, like email, \
        can take up a significant amount of space on a server. There are several options for handling \
        offline messages; select the policy that best suites your needs.
offline.messages.size=Current size of all offline messages:
offline.messages.policy=Offline Message Policy
offline.messages.never_back=Never store offline messages and bounce messages back to the sender.
offline.messages.never_store=Never store offline messages and drop messages so the sender is not notified.
offline.messages.storage_openfire=Store offline messages for later retrieval. Messages will be delivered \
        the next time the recipient logs in. Choose a storage policy and storage store max size below.
offline.messages.always_store=Always Store
offline.messages.always_store_info=Always store messages, even if the max storage size has been exceeded.
offline.messages.bounce=Store or Bounce
offline.messages.bounce_info=Store messages up to the max storage size. After the max size has been exceeded, \
        bounce the message back to the sender.
offline.messages.drop=Store or Drop
offline.messages.drop_info=Store messages for a user up to the max storage size. After the max size has been \
        exceeded, silently drop messages.
offline.messages.storage_limit=Per-user offline message storage limit:
offline.messages.choose_policy=Please choose a valid storage policy.
offline.messages.enter_store_size=Please enter a store size greater than 0 bytes.
offline.messages.bounce_option=Bounce
offline.messages.drop_option=Drop
offline.messages.store_option=Store
offline.messages.clean.title=Clean offline messages
offline.messages.clean.label=Enable message cleaning
offline.messages.clean.description=Automatic cleaning of outdated offline messages
offline.messages.clean.timer.description=Checking for outdated offline messages (Minutes)
offline.messages.clean.timer.label=Timer
offline.messages.clean.daystolive.label=Retention time
offline.messages.clean.daystolive.description=Days to keep offline messages for retrieval

# Private data settings Page

private.data.settings.title=Private Data
private.data.settings.update=Settings updated successfully.
private.data.settings.info=Private data storage allows XMPP clients to store settings, bookmarks, etc. on the \
        server. Users can log into their account and their settings will follow them around (as opposed to having \
        the clients store the settings on the local computer where their settings will not follow them). You may \
        enable or disable this feature.
private.data.settings.policy=Set Private Data Policy
private.data.settings.enable_storage=Enable Private Data Storage
private.data.settings.enable_storage_info=allow clients to store information on the server.
private.data.settings.disable_storage=Disable Private Data Storage
private.data.settings.disable_storage_info=do not allow server-side storage.


# Avatarconversion settings Page

avatarconversion.settings.title=Avatarconversion (XEP-0398)
avatarconversion.settings.update=Preferences saved..
avatarconversion.settings.enable=Enable Avatarconversion
avatarconversion.settings.enable_info=allow the server to manage avatars (upload/download) and merge the hashes into presence stanzas.
avatarconversion.settings.deleteotheravatar=Only save into PEP
avatarconversion.settings.deleteotheravatar_info=This enables the server to delete the picture from vcards before saving them and save them into PEP storage.


# Reg settings Page

reg.settings.title=Registration Settings
reg.settings.info=Use the forms below to change various aspects of user registration and login.
reg.settings.update=Settings updated successfully.
reg.settings.inband_account=Inband Account Registration
reg.settings.inband_account_info=Inband account registration allows users to create accounts on the server \
        automatically using most clients. It does not affect the ability to create new accounts through \
        this web administration interface. Administrators may want to disable this option so users are \
        required to register by other means (e.g. sending requests to the server administrator or through \
        your own custom web interface).
reg.settings.inband_account_readonly=This instance of Openfire is set up to integrate with an external user provider, \
        that is considered to be 'read-only'. Inband account registration is therefore not possible.
reg.settings.enable=Enabled
reg.settings.auto_create_user=Users can automatically create new accounts.
reg.settings.disable=Disabled
reg.settings.not_auto_create=Users can not automatically create new accounts.
reg.settings.change_password=Change Password
reg.settings.change_password_info=You can choose whether users are allowed to change their password. \
        Password changing is independent from inband account registration. However, you may only \
        want to disable this feature when disabling inband account registration.
reg.settings.change_password_readonly=This instance of Openfire is set up to integrate with an external user provider, \
        that is considered to be 'read-only'. Users cannot change their passwords.
reg.settings.can_change=Users can change their password.
reg.settings.cannot_change=Users are not allowed to change their password.
reg.settings.anonymous_login=Anonymous Login
reg.settings.anonymous_login_info=You can choose to enable or disable anonymous user login. If it is \
        enabled, anyone can connect to the server and create a new session. If it is disabled only \
        users who have accounts will be able to connect.
reg.settings.anyone_login=Anyone may login to the server.
reg.settings.only_registered_login=Only registered users may login.
reg.settings.allowed_ips=Restrict Login
reg.settings.allowed_ips_info=Use the form below to define the IP addresses or IP address ranges \
        that are allowed to login. E.g.: 200.120.90.10, 200.125.80.*. Leaving the form empty means \
        that clients will be able to connect from any IP address (unless a blacklist is in place).
reg.settings.ips_all=Restrict ALL (including anonymous) logins to these IP&#39;s:
reg.settings.ips_anonymous=Restrict anonymous logins to these IP&#39;s:
reg.settings.allowed_ips_blocked_info=Use the form below to define the IP addresses or IP address ranges \
        that are not allowed to login. E.g.: 200.120.90.10, 200.125.80.*. Leaving the form empty means \
        that clients will be able to connect from any IP address, unless a whitelist (see below) is in place. \
        Note that entries on the &#39;blocked&#39; list (here) will always take precedence over entries on the &#39;allowed&#39; \
        lists below.
reg.settings.ips_blocked=Do not allow any logins from these IP&#39;s:
reg.settings.sasl_mechanisms=SASL Mechanisms
reg.settings.sasl_mechanisms_info=The SASL mechanisms configured below control the mechanism used for authentication. \
        Each mechanism has its own characteristics. The form below is used to control which SASL mechanisms are \
        enabled in Openfire. An implementation must be available for the mechanism to be used, but even if one is, the \
        mechanism might not be offered to clients after all: this could depend on mechanism-specific server settings.
reg.settings.sasl_mechanisms_columntitle_enabled=Enabled
reg.settings.sasl_mechanisms_columntitle_name=Name
reg.settings.sasl_mechanisms_columntitle_implementation=Implementation available
reg.settings.sasl_mechanisms_columntitle_supported=Offered to clients
reg.settings.sasl_mechanisms_columntitle_description=Description
reg.settings.description.none=(no description available)
reg.settings.description.JIVE-SHAREDSECRET=Proprietary Jive Software SASL mechanism that is based on a shared secret.
reg.settings.description.EXTERNAL=Where authentication is implicit in the context (e.g., for protocols already using IPsec or TLS).
reg.settings.description.ANONYMOUS=For unauthenticated guest access.
reg.settings.description.PLAIN=Simple cleartext password mechanism.
reg.settings.description.OTP=One-time password mechanism.
reg.settings.description.SKEY=An S/KEY mechanism.
reg.settings.description.CRAM-MD5=Simple challenge-response scheme based on HMAC-MD5.
reg.settings.description.DIGEST-MD5=Challenge-response scheme based upon MD5. DIGEST-MD5 offered a data security layer.
reg.settings.description.SCRAM-SHA-1=Salted challenge-response scheme based on SHA-1.
reg.settings.description.SCRAM=Challenge-response scheme based mechanism with channel binding support.
reg.settings.description.NTLM=NT LAN Manager authentication mechanism.
reg.settings.description.GSSAPI=Kerberos V5 authentication via the GSSAPI. GSSAPI offers a data-security layer.
reg.settings.description.EAP-AES128=GSS EAP authentication.
reg.settings.description.OAUTHBEAERER=OAuth, an authentication protocol for delegated resource access.
reg.settings.description.OAUTH10A=OAuth, an authentication protocol for delegated resource access.

# Server db Page

server.db.title=Database Properties
server.db.info=Below is a list of properties for your database and the JDBC driver.
server.db.connect_info=Database Connection Info
server.db.version=Database and Version:
server.db.jdbc=JDBC Driver:
server.db.jdbc_driver=JDBC Driver Version:
server.db.connect_url=DB Connection URL:
server.db.user=DB User:
server.db.transaction=Transaction Support:
server.db.transaction_level=Transaction Isolation Level:
server.db.multiple_connect=Supports multiple connections
server.db.multiple_connect2=open at once:
server.db.read_only_mode=In read-only mode:
server.db.pool_info=Connection Pool Info
server.db.house_keeping_sleep=House Keeping Interval:
server.db.house_keeping_sql=Connection Test SQL:
server.db.connection_lifetime=Maximum Connection Lifetime:
server.db.connection_max=Maximum Connections:
server.db.connection_min=Minimum Connections:
server.db.test_after_use=Test Connection After Use:
server.db.test_before_use=Test Connection Before Use:
server.db.connections=Connections:
server.db.connections.active=active
server.db.connections.available=available
server.db.connections.max=max
server.db.connections_served=Connections Served:
server.db.connections_refused=Connections Refused:
server.db.connection_idle_time=Minimum Idle Time:
server.db.connection_max_wait_time=Maximum Wait Time:
server.db.test_timeout=Test Timeout:
server.db.connection_mean_borrow_time=Average time waited:
server.db.connection_max_borrow_time=Max time waited:

server.db_stats.title=Database Query Statistics
server.db_stats.description=Enable database query statistics to trace all database queries made. \
  This can be useful to debug issues and monitor database performance. However, it&#39;s \
  not recommended that you leave query statistics permanently running, as they will cause \
  performance to degrade slightly.
server.db_stats.status=Query Statistics Status
server.db_stats.enabled=Enabled
server.db_stats.disabled=Disabled
server.db_stats.update=Update
server.db_stats.refresh=Refresh
server.db_stats.none=none
server.db_stats.settings=Query Statistics Settings
server.db_stats.seconds=seconds
server.db_stats.set=Set
server.db_stats.clear_stats=Clear All Stats
server.db_stats.select_stats=SELECT Query Statistics
server.db_stats.insert_stats=INSERT Query Statistics
server.db_stats.update_stats=UPDATE Query Statistics
server.db_stats.delete_stats=DELETE Query Statistics
server.db_stats.operations=Total # of operations
server.db_stats.total_time=Total time for all operations (ms)
server.db_stats.avg_rate=Average time for each operation (ms)
server.db_stats.total_rate=Operations per second
server.db_stats.queries=Most common SQL queries
server.db_stats.query=Query
server.db_stats.count=Count
server.db_stats.time=Total Time
server.db_stats.average_time=Avg. Time
server.db_stats.no_queries=No queries


#
# System property descriptions
#
system_property.log.debug.enabled=Controls the output of DEBUG level logs
system_property.log.trace.enabled=Controls the output of TRACE level logs
system_property.passwordKey=Used by the DefaultAuthProvider to encrypt passwords. If this property is changed, it will \
  not be possible to authenticate users until their passwords are reset.
system_property.update.lastCheck=The last time a check was made for available updates
system_property.update.frequency=How often, in hours, to check for available updates
system_property.update.service-enabled=Determines if the automatic check for updates is performed
system_property.update.notify-admins=Determines if the administrators receive a message when an update is found
system_property.update.proxy.host=The proxy to use, if any, when checking for updates
system_property.update.proxy.port=The port on the proxy to use, or -1 if no proxy
system_property.xmpp.session.conflict-limit=-1 to never kick off existing sessions when another session with the same \
  full JID joins, otherwise the number of login attempts before the existing session is kicked
system_property.provider.auth.className=The class to use to authenticate users
system_property.hybridAuthProvider.primaryProvider.className=The first class the HybridAuthProvider should to use to authenticate users
system_property.hybridAuthProvider.secondaryProvider.className=The second class the HybridAuthProvider should to use to authenticate users
system_property.hybridAuthProvider.tertiaryProvider.className=The third class the HybridAuthProvider should to use to authenticate users
system_property.admin.authorizedJIDs=The bare JID of every admin user for the DefaultAdminProvider
system_property.xmpp.auth.ssl.context_protocol=The TLS protocol to use for encryption context initialization, overriding the Java default.
system_property.xmpp.socket.ssl.active=Set to true to enable legacy encrypted connections for clients, otherwise false
system_property.xmpp.component.ssl.active=Set to true to enable legacy encrypted connections for external components, otherwise false
system_property.xmpp.server.startup.retry.delay=Set to a positive value to allow a retry of a failed startup after the specified duration.
system_property.sasl.scram-sha-1.iteration-count=The number of iterations when salting a users password. Changing this \
  value will not affect existing passwords, only when passwords are updated
system_property.xmpp.auth.anonymous=Set to true to allow anonymous login, otherwise false
system_property.xmpp.auth.external.client.skip-cert-revalidation=Set to true to avoid validation of the client-provided PKIX certificate (for mutual authentication) other than the validation that happens when the TLS session is established.
system_property.xmpp.auth.ssl.default-trustmanager-impl=The class to use as the default SSL/TLS TrustManager (which checks certificates from peers).
system_property.xmpp.client.idle=How long, in milliseconds, before idle sessions are dropped. Set to -1 to never drop idle sessions.
system_property.xmpp.client.idle.ping=Set to true to ping idle clients, otherwise false
system_property.xmpp.client.version-query.enabled=Send a version request query to clients when they connect.
system_property.xmpp.client.version-query.delay=After this amount of time has passed since a new client connection has been accepted, a version request is being sent to the peer.
system_property.xmpp.server.rewrite.replace-missing-to=If the server receives a message or IQ stanza with no 'to' attribute, set the 'to' attribute to the bare JID representation of the 'from' attribute value.
system_property.cluster-monitor.service-enabled=Set to true to send messages to admins on cluster events, otherwise false
system_property.ldap.override.avatar=Set to true to save avatars in the local database, otherwise false
system_property.xmpp.domain=The XMPP domain of this server. Do not change this property directly, instead re-run the setup process.
system_property.plugins.upload.magic-number.values.enabled=Enables verification of 'magic bytes' when processing uploaded data that is expected to be an Openfire plugin.
system_property.plugins.upload.magic-number.values.expected-value=A list of hexadecimal representations of 'magic byte' sequences that can be used to identify an uploaded plugin file.
plugins.upload.pluginxml-check.enabled=Checks the presence of a 'plugin.xml' file in uploaded plugin files.
system_property.provider.admin.className=The class to use to authorise Openfire administrators
system_property.provider.group.className=The class to use to determine which groups Openfire users belong to
system_property.provider.group.groupBasedAdminProvider.groupName=The name of the group used to identify administrators by the GroupAdminProvider
system_property.provider.lockout.className=The class to use to lock-out Openfire users on repeated authentication failures
system_property.provider.pubsub-persistence.className=The class used to persist pubsub data.
system_property.provider.pubsub-persistence.caching.delegate-className=The class used by the cache delegate to persist pubsub data.
system_property.provider.securityAudit.className=The class to use to audit actions performed by administrators
system_property.provider.user.className=The class to use to provide the Openfire users
system_property.provider.vcard.className=The class to use to provide vCard handling
system_property.usermanager.remote-disco-info-timeout-seconds=The maximum time the UserManager should wait, in seconds, for the a remote server to respond to a disco#info request to confirm the presence of a user
system_property.provider.userproperty.className=The class to use to provide user properties
system_property.xmpp.auth.sasl.external.client.suppress-matching-realmname=Ignore the realm of a SASL EXTERNAL provided username if it matches the XMPP domain name.
system_property.adminConsole.servlet-request-authenticator=The class to use to authenticate requests made to the admin console. If not supplied, normal username/password authentication will be used.
system_property.adminConsole.siteMinderHeader=The name of the HTTP header that will contain the CA SiteMinder/Single Sign-On authenticated user, if available.
system_property.xmpp.muc.muclumbus.v1-0.enabled=Determine is the multi-user chat "muclumbus" (v1.0) search feature is enabled.
system_property.xmpp.muc.join.presence=Setting the presence send of participants joining in MUC rooms.
system_property.xmpp.muc.join.self-presence-timeout=Maximum duration to wait for presence to be broadcast while joining a MUC room.
system_property.ldap.pagedResultsSize=The maximum number of records to retrieve from LDAP in a single page. \
   The default value of -1 means rely on the paging of the LDAP server itself. \
   Note that if using ActiveDirectory, this should not be left at the default, and should not be set to more than the value of the ActiveDirectory MaxPageSize; 1,000 by default.
system_property.xmpp.iqdiscoinfo.xformsoftwareversion=Set to false to not allow Software Version DataForm on InfoDisco response.
system_property.plugins.servlet.allowLocalFileReading=Determines if the plugin servlets can be used to access files outside of Openfire's home directory.
system_property.cert.storewatcher.enabled=Automatically reloads certificate stores when they're modified on disk.
system_property.stream.management.active=Offer Stream Management (XEP-0198) functionality to clients.
system_property.stream.management.location.enabled=Tell clients that request Stream Management (XEP-0198) to be enabled on what server to resume streams.
system_property.stream.management.max-server.enabled=Announce how long streams are allowed to linger in 'detached' mode before being terminated.
system_property.xmpp.muc.room.fmuc.enabled=Enables Federated MUC for Constrained Environments functionality (XEP-0289)
system_property.xmpp.pubsub.create.jid=Bare JIDs of users that are allowed to create nodes. An empty list means that anyone can create nodes.
system_property.xmpp.pubsub.sysadmin.jid=Bare JIDs of users that are system administrators of the PubSub service. A sysadmin has the same permissions as a node owner.
system_property.xmpp.pubsub.create.anyone=Returns the permission policy for creating nodes. A false value means that not anyone can create a node, only the JIDs listed in 'xmpp.pubsub.create.jid' are allowed to create nodes.

system_property.xmpp.offline.autoclean.daystolive=The time in days after which unread messages are removed from the offline message store
system_property.xmpp.offline.autoclean.checkinterval=The time in minutes after which the message store will be searched for unread messages to delete.
system_property.xmpp.offline.autoclean.enabled=Enable / Disable auto clean of unread messages
system_property.log.httpbind.enabled=Enable / disable logging of BOSH requests and responses.
system_property.httpbind.enabled=Enable / disable BOSH (HTTP Binding) functionality.
system_property.httpbind.port.plain=TCP port on which the non-encrypted (HTTP) BOSH endpoint is exposed.
system_property.httpbind.port.secure=TCP port on which the encrypted (HTTPS) BOSH endpoint is exposed.
system_property.httpbind.client.processing.threads-min=Minimum amount of threads in the thread pool to perform the network IO related to BOSH traffic. See also property 'xmpp.httpbind.worker.threads-min'.
system_property.httpbind.client.processing.threads=Maximum amount of threads in the thread pool to perform the network IO related to BOSH traffic. Note: Apart from threads that perform network IO configured in this class, the server also uses a thread pool for threads performing the processing of inbound packets (see property 'xmpp.httpbind.worker.threads'). BOSH installations expecting heavy loads may want to allocate additional threads to this worker pool to ensure timely delivery of inbound packets.
system_property.httpbind.client.processing.threads-timeout=Amount of time after which idle, surplus threads are removed from the thread pool to perform the network IO related to BOSH traffic. See also property 'xmpp.httpbind.worker.timeout'.

system_property.httpbind.client.cert.policy=The TLS 'mutual authentication' policy that is applied to the BOSH endpoint.
system_property.httpbind.forwarded.enabled=Enable / Disable parsing a 'X-Forwarded-For' style HTTP header of BOSH requests.
system_property.httpbind.forwarded.for.header=The HTTP header name for 'forwarded for'.
system_property.httpbind.forwarded.server.header=The HTTP header name for 'forwarded server'.
system_property.httpbind.forwarded.host.header=The HTTP header name for 'forwarded hosts'.
system_property.httpbind.forwarded.host.name=Sets a forced valued for the host header.
system_property.httpbind.CORS.enabled=Enable / Disable support for Cross-Origin Resource Sharing (CORS) headers in the BOSH endpoint.
system_property.httpbind.CORS.domains=The domain names that are accepted as values for the CORS 'Origin' header in the BOSH endpoint.
system_property.httpbind.CORS.methods=The HTTP methods that are accepted in requests to the BOSH endpoint.
system_property.httpbind.CORS.headers=The name of HTTP headers that are accepted in requests to the BOSH endpoint.
system_property.httpbind.CORS.max_age=How long the results of a preflight request (that is the information contained in the Access-Control-Allow-Methods and Access-Control-Allow-Headers headers) can be cached.
system_property.httpbind.request.header.size=The maximum size in bytes of request headers in the BOSH endpoint. Larger headers will allow for more and/or larger cookies plus larger form content encoded in a URL. However, larger headers consume more memory and can make a server more vulnerable to denial of service attacks.

system_property.adminConsole.sessionTimeout=The maximum idle time of a HTTP session in the admin console.
<<<<<<< HEAD
system_property.xep398.enabled=Enable or disable XEP-398 (Avatarconversion).
system_property.xep398.onlypep=If enabled, avatars will only be saved to PEP storage.
=======
system_property.xmpp.httpbind.client.maxpause=The maximum length of a temporary session pause that a BOSH client MAY request.
system_property.xmpp.httpbind.client.requests.wait=Returns the longest time that Openfire is allowed to wait before responding to any request of a BOSH session. This enables the client to prevent its TCP connection from expiring due to inactivity, as well as to limit the delay before it discovers any network failure.
system_property.xmpp.httpbind.client.requests.polling=Openfire SHOULD include two additional attributes in the BOSH session creation response element, specifying the shortest allowable polling interval and the longest allowable inactivity period (both in seconds). Communication of these parameters enables the client to engage in appropriate behavior (e.g., not sending empty request elements more often than desired, and ensuring that the periods with no requests pending are never too long).
system_property.xmpp.httpbind.client.requests.max=Openfire MAY limit the number of simultaneous requests a BOSH client makes with the 'requests' attribute. The RECOMMENDED value is "2". Servers that only support polling behavior MUST prevent clients from making simultaneous requests by setting the 'requests' attribute to a value of "1" (however, polling is NOT RECOMMENDED). In any case, clients MUST NOT make more simultaneous requests than specified by the Openfire.
system_property.xmpp.httpbind.client.idle=Period of time a BOSH session has to be idle to be closed. Sending stanzas to the client is not considered as activity. We are only considering the connection active when the client sends some data or heartbeats (i.e. whitespaces) to the server. The reason for this is that sending data will fail if the connection is closed. And if the thread is blocked while sending data (because the socket is closed) then the clean up thread will close the socket anyway.
system_property.xmpp.httpbind.client.idle.polling=Period of time a BOSH polling session has to be idle to be closed. Sending stanzas to the client is not considered as activity. We are only considering the connection active when the client sends some data or heartbeats (i.e. whitespaces) to the server. The reason for this is that sending data will fail if the connection is closed. And if the thread is blocked while sending data (because the socket is closed) then the clean up thread will close the socket anyway.
system_property.xmpp.httpbind.worker.threads-min=Minimum amount of threads used to process incoming BOSH data. See also property 'httpbind.client.processing.threads-min'.
system_property.xmpp.httpbind.worker.threads=Maximum number of threads used to process incoming BOSH data. Defaults to the same amount of threads as what's used for non-BOSH/TCP-connected XMPP clients. Note: Apart from the processing threads configured in this class, the server also uses a thread pool to perform the network IO (see property 'httpbind.client.processing.threads'). BOSH installations expecting heavy loads may want to allocate additional threads to this worker pool to ensure timely delivery of inbound packets.
system_property.xmpp.httpbind.worker.timeout=Duration that unused, surplus threads that once processed BOSH data are kept alive. See also property 'httpbind.client.processing.threads-timeout'
system_property.xmpp.httpbind.worker.cleanupcheck=Interval in which a check is executed that will cleanup unused/inactive BOSH sessions.
>>>>>>> b37c3663

# Server properties Page

server.properties.title=System Properties
server.properties.info=Below is a list of the system properties. Values for encrypted and sensitive fields are \
        hidden. Long property names and values are clipped. Hold your mouse over the property name to see \
        the full value or to see both the full name and value, click the edit icon next to the property.
server.properties.system=System Properties
server.properties.error=Error -- creating the property failed, see below.
server.properties.saved=Property saved successfully.
server.properties.deleted=Property deleted successfully.
server.properties.edit_property=Use the form below this table to edit the property value.
server.properties.error_deleting=Error deleting the property.
server.properties.no_property=No properties set.
server.properties.name=Property Name
server.properties.value=Property Value
server.properties.description=Description
server.properties.default=Default Value
server.properties.search_all=All
server.properties.search_none=None
server.properties.default.unknown=Unknown
server.properties.default.search_unchanged=Unchanged
server.properties.default.search_changed=Changed
server.properties.plugin=Plugin
server.properties.dynamic=Dynamic
server.properties.dynamic.search.true=Yes
server.properties.dynamic.search.false=No
server.properties.dynamic.search.restart=Needed
server.properties.total=Total number of properties
server.properties.filtered=Filtered properties
server.properties.per-page=Properties per page
server.properties.edit=Edit
server.properties.alt_dynamic=Dynamic
server.properties.alt_static=A restart will be required if this property changes
server.properties.alt_restart-required=This property has changed and a restart is required
server.properties.alt_edit=Click to edit this property
server.properties.alt_delete=Click to delete this property
server.properties.edit_property_title=Edit property
server.properties.new_property=Add new property
server.properties.enter_property_name=Please enter a valid property name.
server.properties.enter_property_value=Please enter a property value.
server.properties.max_character=1000 character max.
server.properties.encryption=Property Encryption
server.properties.encrypted=Property encrypted successfully.
server.properties.encrypt=Encrypt
server.properties.alt_encrypt=Click to encrypt this property
server.properties.alt_encrypted=Property is encrypted
server.properties.encrypt_property_true=Encrypt this property value
server.properties.encrypt_property_false=Do not encrypt this property value
server.properties.delete_confirm=Are you sure you want to delete this property?
server.properties.encrypt_confirm=Are you sure you want to encrypt this property?

# Server props Page

server.props.title=Edit Server Properties
server.props.info=Use the form below to edit server properties.
server.props.update.norestart=Server properties updated successfully
server.props.update=Server properties updated successfully. You&#39;ll need to
server.props.update2=the server to have the changes take effect (see
server.props.property=Server Properties
server.props.name=Server Host Name (FQDN):
server.props.valid_hostname=Please enter a valid server host name or
server.props.valid_hostname1=restore the default
server.props.server_port=Server-to-Server Port:
server.props.server_ssl_port=Server-to-Server SSL Port:
server.props.component_port=Component Port:
server.props.port=Client Port:
server.props.valid_port=Please enter a valid port number or
server.props.valid_port1=restore the default
server.props.error_port=Error -- this port and the SSL port can not be equal.
server.props.ssl_port=Client SSL Port:
server.props.ssl=SSL Enabled:
server.props.enable=Enabled
server.props.disable=Disabled
server.props.ssl_valid=Please enter a valid SSL port number or
server.props.ssl_valid1=restore the default
server.props.admin_port=Admin Console Port:
server.props.admin_secure_port=Secure Admin Console Port:
server.props.jmx_enabled=JMX Enabled:
server.props.jmx_secure=JMX Require Admin User:
server.props.jmx_port=JMX Connector Port:
server.props.jmx_valid=Please enter a valid port number or
server.props.jmx_valid1=restore the default
# Server stopped Page

server.stopped.title_restarting=Restarting Server
server.stopped.title_stopped=Server stopped
server.stopped.admin_console=Admin Console
server.stopped.restarted=The server is being restarted.To continue:
server.stopped.wait_time=Wait a few seconds until the server has been restarted.
server.stopped.login_console=Login to the admin console
server.stopped.stop=The server is being stopped.To continue:
server.stopped.wait_restarted=Wait a few seconds and then
server.stopped.wait_restarted2=the server.

# Server-to-server settings Page

server2server.settings.title=Server to Server Settings
server2server.settings.info=Use the forms below to configure settings for connections to remote \
        servers. You can also {0}view{1} the current remote server connections.
server2server.settings.enabled.legend=Service Enabled
server2server.settings.boxtitle=Plain-text (with STARTTLS) connections
server2server.settings.boxinfo=Openfire can accept plain-text connections, which, depending on the policy that is configured here, can be upgraded to encrypted connections (using the STARTTLS protocol).
server2server.settings.label_disable=Disabled
server2server.settings.label_disable_info=Remote servers are not allowed to exchange packets with this server.
server2server.settings.label_enable=Enabled
server2server.settings.label_enable_info=Remote servers can exchange packets with this server on port
server2server.settings.label_port=Port number
server2server.settings.valid.port=Please enter a valid port.
server2server.settings.update=Idle connections settings updated successfully.
server2server.settings.valid.idle_minutes=Please enter a valid number for max idle minutes.
server2server.settings.valid.domain=Please specify the domain of the remote server.
server2server.settings.valid.remotePort=Please enter a valid port number.
server2server.settings.close_settings=Idle Connections Settings
server2server.settings.never_close=Never close idle connections.
server2server.settings.close_session=Close connections after they have been idle for
server2server.settings.allowed=Allowed to Connect
server2server.settings.anyone=Anyone
server2server.settings.anyone_info=Any remote server is allowed to connect to this server. Use the \
        table below to override the default settings.
server2server.settings.whitelist=White List
server2server.settings.whitelist_info=Only some remote servers are allowed to connect to this \
        server. Use the table below to define the allowed remote servers and their settings.
server2server.settings.disallowed=Not Allowed to Connect
server2server.settings.disallowed.info=The remote servers listed in the following table will not \
        be able to connect to this server. Use the form below to block new remote servers from \
        connecting to this server.
server2server.settings.domain=Domain
server2server.settings.remotePort=Port
server2server.settings.empty_list=No remote servers
server2server.settings.allow=Add Server
server2server.settings.block=Block Server
server2server.settings.confirm_delete=Are you sure you want to remove this remote server?
server2server.settings.confirm.updated=Remote server information updated successfully.
server2server.settings.confirm.allowed=Remote server is now allowed to connect to the server.
server2server.settings.confirm.blocked=Remote server is now not allowed to connect to the server.
server2server.settings.confirm.deleted=Remote server information was deleted.
server2server.settings.testing.title=Server to Server Test
server2server.settings.testing.info=This page can be used to test the connectivity to a remote XMPP domain. Please be \
        aware that during the test, any pre-existing connection to the remote domain will be disconnected. This might \
        result in temporary loss of functionality for some of your users.
server2server.settings.testing.error=An unexpected error occurred while trying to perform the test.
server2server.settings.testing.boxtitle=Server to Server Test
server2server.settings.testing.domain=XMPP domain
server2server.settings.testing.xmpp=XMPP
server2server.settings.testing.certificates=Certs
server2server.settings.testing.logs=Logs

# External component settings Page

component.settings.title=External Component Settings
component.settings.info=XMPP allows trusted components to connect to the server to provide new \
        services. Components will use a subdomain to provide their services. You can also \
        {0}view the external components{1} that are currently connected to this server.
component.settings.enabled.legend=Service Enabled
component.settings.label_disable=Disabled
component.settings.label_disable_info=External components are not allowed to connect to this server.
component.settings.label_enable=Enabled
component.settings.label_enable_info=External components can connect to this server.
component.settings.plaintext.boxtitle=Plain-text (with STARTTLS) connections
component.settings.plaintext.info=Openfire can accept plain-text connections, which, depending on the policy that is configured here, can be upgraded to encrypted connections (using the STARTTLS protocol).
component.settings.plaintext.label_enable=Enabled
component.settings.legacymode.boxtitle=Encrypted (legacy-mode) connections
component.settings.legacymode.info=Connections of this type are established using encryption immediately (as opposed to using STARTTLS). This type of connectivity is commonly referred to as the "legacy" method of establishing encrypted communications.
component.settings.legacymode.label_enable=Enabled
component.settings.port=Port:
component.settings.valid.port=Please enter a valid port.
component.settings.defaultSecret=Default shared secret:
component.settings.valid.defaultSecret=Please specify a default secret key.
component.settings.valid.subdomain=Please specify the subdomain of the component.
component.settings.valid.secret=Please specify the secret key of the component.
component.settings.modification.denied=Requested operation is not allowed.
component.settings.allowed=Allowed to Connect
component.settings.anyone=Anyone
component.settings.anyone_info=Any component is allowed to connect to this server. Use the table \
        below to override the default shared secret.
component.settings.whitelist=Whitelist
component.settings.whitelist_info=Only some components are allowed to connect to this server. Use \
        the table below to define the allowed components and their shared secret keys.
component.settings.disallowed=Not Allowed to Connect
component.settings.disallowed.info=The components listed in the following table will not be able \
        to connect to this server. Use the form below to block new components from connecting to \
        this server.
component.settings.subdomain=Subdomain
component.settings.secret=Shared secret
component.settings.empty_list=No components
component.settings.allow=Add Component
component.settings.block=Block Component
component.settings.confirm_delete=Are you sure you want to remove this component?
component.settings.confirm.updated=Component information updated successfully.
component.settings.confirm.allowed=Component is now allowed to connect to the server.
component.settings.confirm.blocked=Component is now not allowed to connect to the server.
component.settings.confirm.deleted=Component information was deleted.

# Advanced connection settings page

connection.advanced.settings.error.connectiontype=The connection type is unrecognized.
connection.advanced.settings.error.connectionmode=The connection mode is unrecognized.
connection.advanced.settings.info=The configuration on this page applies to {0} connections.
connection.advanced.settings.tcp.boxtitle=TCP Settings
connection.advanced.settings.tcp.label_enable=Enabled
connection.advanced.settings.tcp.label_readbuffer=Read buffer
connection.advanced.settings.tcp.label_readbuffer_suffix=(in bytes - empty for unlimited size)
connection.advanced.settings.starttls.boxtitle=STARTTLS policy
connection.advanced.settings.starttls.label_disabled=<b>Disabled</b> - Encryption is not allowed.
connection.advanced.settings.starttls.label_optional=<b>Optional</b> - Encryption may be used, but is not required.
connection.advanced.settings.starttls.label_required=<b>Required</b> - Connections cannot be established unless they are encrypted.
connection.advanced.settings.clientauth.boxtitle=Mutual Authentication
connection.advanced.settings.clientauth.info=In addition to requiring peers to use encryption (which will force them to verify the security certificates of this Openfire instance) an additional level of security can be enabled. With this option, the server can be configured to verify certificates that are to be provided by the peers. This is commonly referred to as &#39;mutual authentication&#39;.
connection.advanced.settings.clientauth.label_disabled=<b>Disabled</b> - Peer certificates are not verified.
connection.advanced.settings.clientauth.label_wanted=<b>Wanted</b> - Peer certificates are verified, but only when they are presented by the peer.
connection.advanced.settings.clientauth.label_needed=<b>Needed</b> - A connection cannot be established if the peer does not present a valid certificate.
connection.advanced.settings.certchain.boxtitle=Certificate chain checking
connection.advanced.settings.certchain.info=These options configure some aspects of the verification/validation of the certificates that are presented by peers while setting up encrypted connections.
connection.advanced.settings.certchain.label_selfsigned=Allow peer certificates to be self-signed.
connection.advanced.settings.certchain.label_validity=Verify that the certificate is currently valid (based on the &#39;notBefore&#39; and &#39;notAfter&#39; values of the certificate).
connection.advanced.settings.protocols.boxtitle=Encryption Protocols
connection.advanced.settings.protocols.info=These are all encryption protocols that this instance of Openfire supports. Those with a checked box are enabled, and can be used to establish an encrypted connection. Deselecting all values will cause a default to be restored.
connection.advanced.settings.protocols.sslv2hello.info=When setting up a new encrypted connection some encryption protocols allow you to have part of the handshake (the &#39;hello&#39;) encapsulated in an SSLv2 format. The SSLv2Hello option below controls this encapsulation. When enabled, incoming data may use the SSLv2 handshake format (but SSLv2 itself will never be allowed). When disabled, all incoming data must conform to the SSLv3/TLSv1 handshake format. All outgoing data (which applies to outbound server-to-server connections) will always conform to the SSLv3/TLSv1 format irrespective of this setting.
connection.advanced.settings.ciphersuites.boxtitle=Encryption Cipher Suites
connection.advanced.settings.ciphersuites.info=These are all encryption cipher suites that this instance of Openfire supports. Those in the list on the left are enabled, and can be used to establish an encrypted connection. Removing all values from that list will cause a default to be restored.
connection.advanced.settings.ciphersuites.label_enable=Enabled
connection.advanced.settings.ciphersuites.label_supported=Supported
connection.advanced.settings.misc.boxtitle=Miscellaneous settings
connection.advanced.settings.misc.label_workers=Maximum worker threads

# Session conflict Page

session.conflict.title=Conflict Policy
session.conflict.update=Settings updated successfully.
session.conflict.info=XMPP allows multiple logins to the same user account by assigning a unique \
        "resource name" to each connection. If a connection requests a resource name that is already \
        in use, the server must decide how to handle the conflict. The options on this page allow you \
        to determine if the server always kicks off existing connections, never kicks off existing \
        connections, or sets the number of login attempts that should be rejected before kicking off \
        an existing connection. The last option allows users to receive an error when logging in that \
        allows them to request a different resource name.
session.conflict.policy=Set Conflict Policy
session.conflict.always_kick=Always kick
session.conflict.always_kick_info=If there is a resource conflict, immediately kick the other resource.
session.conflict.never_kick=Never kick
session.conflict.never_kick_info=If there is a resource conflict, don&#39;t allow the new resource to log in.
session.conflict.allow_one=Allow one login attempt
session.conflict.resource_conflict=If there is a resource conflict, report an error one time but don&#39;t \
        kick the existing connection.
session.conflict.kick_value=Assign kick value
session.conflict.kick_value_info=Specify the number of login attempts allowed before conflicting \
        resources are kicked. You must specify a number greater than one.
session.conflict.enter_value=Please enter a value greater than 1.

# Session details Page

session.details.title=Session Details
session.details.info=Below are session details for the session {0}. If the user {1} has multiple \
        sessions open, they will appear below.
session.details.session_id=Session ID:
session.details.username=User Name &amp; Resource:
session.details.anonymous=Anonymous
session.details.status=Status
session.details.priority=Priority
session.details.close=Closed
session.details.connect=Connected
session.details.streaming=Streaming
session.details.authenticated=Authenticated
session.details.presence=Presence
session.details.away=Away
session.details.chat_available=Available to Chat
session.details.not_disturb=Do Not Disturb
session.details.online=Online
session.details.extended=Extended Away
session.details.unknown=Unknown/Not Recognized
session.details.session_created=Session Created:
session.details.last_active=Session Last Active:
session.details.statistics=Session Statistics:
session.details.received=Packets Received/Sent:
session.details.hostname=Client IP / Hostname:
session.details.multiple_session=Multiple User Sessions
session.details.name=Name
session.details.resource=Resource
session.details.version=Client Version
session.details.if_presence=Presence (if authenticated)
session.details.clientip=Client IP
session.details.close_connect=Close Connection
session.details.session_detail=Current session details above.
session.details.back_button=Back to Summary
session.details.node=Cluster Node
session.details.local=Local
session.details.remote=Remote
session.details.sm-status=Stream Management
session.details.sm-detached=Detached
session.details.sm-resume=Enabled (with resume)
session.details.sm-enabled=Enabled (no resume)
session.details.sm-disabled=Disabled
session.details.connection-type=Connection Type
session.details.software_version=Software Version
session.details.cc-status=Message Carbons
session.details.cc-enabled=Enabled
session.details.cc-disabled=Disabled
session.details.anon-status=Using Anonymous Authentication
session.details.anon-true=Yes
session.details.anon-false=No
session.details.flomr-status=Flexible Offline Message Retrieval
session.details.flomr-enabled=Enabled
session.details.flomr-disabled=Disabled
session.details.entity_capabilities=Entity Capabilities (CAPS) information
session.details.entity_capabilities.identity=Identity
session.details.entity_capabilities.feature=Feature
session.details.hide-extended=Show Less Details
session.details.show-extended=Show More Details

# Session row Page

session.row.cliked=Click for more info...
session.row.cliked_ssl=User is connected via SSL
session.row.cliked_kill_session=Click to kill session...
session.row.confirm_close=Are you sure you want to close this connection?

# Session summary Page

session.summary.title=Client Sessions
session.summary.close=Client session closed successfully.
session.summary.active=Active Client Sessions
session.summary.filtered_session_count=Filtered sessions
session.summary.not_session=No Client Sessions
session.summary.last_update=List last updated
session.summary.sessions_per_page=Sessions per page

# Server Session summary Page

server.session.summary.title=Server Sessions
server.session.summary.close=Session closed successfully.
server.session.summary.active=Connected Remote Servers
server.session.summary.info=Below is a list of sessions to remote servers.  \
        Server to server communication requires two independent connections: one \
        is used for receiving packets and the other for sending packets. You can also modify \
        {0}remote server settings{1}.
server.session.summary.not_session=No Sessions
server.session.summary.last_update=List last updated
server.session.label.host=Host
server.session.label.connection=Connection
server.session.label.creation=Creation Date
server.session.label.last_active=Last Activity
server.session.label.close_connect=Close Connection
server.session.connection.incoming=Incoming
server.session.connection.outgoing=Outgoing
server.session.connection.both=Both
server.session.summary.sessions_per_page=Sessions per page

# Server Session details Page

server.session.details.title=Remote Server Connections Details
server.session.details.info=Below are details about the sessions with the remote server {0}.
server.session.details.hostname=Remote server IP / Hostname:
server.session.details.incoming_session=Incoming Session Details
server.session.details.streamid=Stream ID
server.session.details.authentication=Authentication
server.session.details.dialback=Dialback
server.session.details.tlsauth=Certificate
server.session.details.cipher=Cipher Suite
server.session.details.incoming_statistics=Packets RX
server.session.details.outgoing_session=Outgoing Session Details
server.session.details.outgoing_statistics=Packets TX
server.session.details.node=Cluster Node
server.session.details.local=Local
server.session.details.remote=Remote

# External Component Session summary Page

component.session.summary.title=Component Sessions
component.session.summary.close=Session closed successfully.
component.session.summary.active=Connected External Components
component.session.summary.info=Below is a list of connected external components to this server. \
        You can also modify the {0}external components settings{1}.
component.session.summary.not_session=No Sessions
component.session.summary.last_update=List last updated
component.session.label.domain=Domain
component.session.label.name=Name
component.session.label.category=Category
component.session.label.type=Type
component.session.label.node=Cluster Node
component.session.label.creation=Creation Date
component.session.label.last_active=Last Activity
component.session.label.close_connect=Close Connection
component.session.summary.sessions_per_page=Sessions per page
component.session.local=Local
component.session.remote=Remote

# External Component Session details page

component.session.details.title=External Component Connection Details
component.session.details.info=Below are details about the session with the external component {0}.

# General Setup

setup.title=Setup
setup.invalid_session=A failure occurred while fetching your session from the server. This is typically a cookie issue.  Please either clear all cookies for this domain or try this URL again from an incognito browser session.

# Setup environment check

setup.env.check.error=Error: Can not proceed with
setup.env.check.error_info=Your current installation fails to meet minimum server requirements - please see the checklist below:
setup.env.check.jdk=At least JRE 1.8
setup.env.check.servlet=Servlet 2.3 Support
setup.env.check.jsp=JSP 1.2 Support
setup.env.check.class=Classes
setup.env.check.jive=Openfire Home found
setup.env.check.not_home=Home not found. Define system property "openfireHome" or create and add the openfire_init.xml file to the classpath
setup.env.check.doc=Please read the installation documentation and try setting up your environment again. After making changes, restart your appserver and load this page again.

# Setup admin settings Page

setup.admin.settings.account=Administrator Account
setup.admin.settings.info=Enter settings for the system administrator account (username of "admin") \
        below. It is important to choose a password for the account that cannot be easily guessed -- \
        for example, at least eight characters long and containing a mix of letters and numbers. You \
        can skip this step if you have already setup your admin account. if you skip this step during \
        the new installation, the default password would be "admin".
setup.admin.settings.ldap.info=Choose one or more users from your LDAP directory to be administrators by \
    entering their usernames.
setup.admin.settings.ldap.info.group=Alternatively, provide the name of one of the groups from your LDAP \
  directory to make all of its members an administrator of Openfire.
setup.admin.settings.error=There were errors when updating the admin account. Please see below.
setup.admin.settings.username-error=No username was provided or the specified username was not found.
setup.admin.settings.current_password=Current Password:
setup.admin.settings.current_password_description=If this is a new installation, the current \
        password will be &#39;admin&#39;.
setup.admin.settings.current_password_error=Please enter the correct current password.
setup.admin.settings.email=Admin Email Address:
setup.admin.settings.email_description=A valid email address for the admin account.
setup.admin.settings.email_error=Please enter a valid email address.
setup.admin.settings.new_password=New Password:
setup.admin.settings.valid_new_password=Please enter a valid new password.
setup.admin.settings.not_new_password=The new passwords do not match.
setup.admin.settings.confirm_password=Confirm Password:
setup.admin.settings.valid_confirm=Please enter a valid new confirmation password.
setup.admin.settings.skip_this_step=Skip This Step
setup.admin.settings.add.administrator = Add Administrator
setup.admin.settings.administrator = Administrator
setup.admin.settings.remove = Remove
setup.admin.settings.is-user = The value provided above is a LDAP user.
setup.admin.settings.is-group = The value provided above is an LDAP group name.

setup.admin.settings.test.title-desc=Administrator Settings
setup.admin.settings.test.status-success=Status: Authentication Successful!
setup.admin.settings.test.status-success.detail=Specified username and password are valid. Close \
    this test panel to continue.
setup.admin.settings.test.status-error=Status: Authentication Failed
setup.admin.settings.test.error-user=Username not found.
setup.admin.settings.test.error-password=Password is incorrect.

# Setup completed Page

setup.completed.setup=Setup
setup.completed.jive=Jive Software
setup.completed.run=Setup Already Run
setup.completed.run_info=It appears setup has already been run. To administer your server, \
        please use the
setup.completed.run_info1=Admin Console
setup.completed.run_info2=To re-run setup, you need to stop your appserver, delete the \
        "setup" property from the openfire.xml file, restart the server, then reload \
        the setup tool.

# Setup datasource jndi Page

setup.datasource.jndi.setting=Datasource Settings - JNDI Connection
setup.datasource.jndi.setting_info=Choose a JNDI datasource below to connect to the {0} \
        database. The name varies between application servers, but it is generally of the \
        form: {1}. Please consult your application server&#39;s documentation for more information.
setup.datasource.jndi.name=JNDI Datasource Name:
setup.datasource.jndi.custom=Custom:
setup.datasource.jndi.valid_name=Please enter a valid JNDI name.
setup.datasource.jndi.note=Note, it might take between 30-60 seconds to connect to your database.

# Setup datasource settings Page

setup.datasource.settings.title=Database Settings
setup.datasource.settings.info=Choose how you would like to connect to the {0} database.
setup.datasource.settings.connect=Standard Database Connection
setup.datasource.settings.connect_info=Use an external database with the built-in connection pool.
setup.datasource.settings.jndi=JNDI Datasource
setup.datasource.settings.jndi_info=Use a datasource defined by your application server via JNDI.
setup.datasource.settings.embedded=Embedded Database
setup.datasource.settings.embedded_info=Use an embedded database, powered by HSQLDB. This option \
        requires no external database configuration and is an easy way to get up and running quickly. \
        However, it does not offer the same level of performance as an external database.

# Setup datasource standard Page

setup.datasource.standard.title=Database Settings - Standard Connection
setup.datasource.standard.label=Database Driver Presets
setup.datasource.standard.info=Specify a JDBC driver and connection properties to connect to your \
        database. If you need more information about this process please see the database documentation \
        distributed with
setup.datasource.standard.info2=Note:
setup.datasource.standard.info3=Database scripts for most popular databases are included in the  \
        server distribution at
setup.datasource.standard.failed_connect=Failed to establish a database connection - please see specific \
        errors listed below.
setup.datasource.standard.pick_database=Pick Database...
setup.datasource.standard.jdbc=JDBC Driver Class:
setup.datasource.standard.jdbc_info=The valid classname of your JDBC driver, ie: com.mydatabase.driver.MyDriver.
setup.datasource.standard.url=Database URL:
setup.datasource.standard.valid_url=The valid URL used to connect to your database, ie: jdbc:mysql://host:port/database
setup.datasource.standard.username=Username:
setup.datasource.standard.username_info=The user used to connect to your database - note, this may not be \
        required and can be left blank.
setup.datasource.standard.password=Password:
setup.datasource.standard.password_info=The password for the user account used for this database - note, \
        this may not be required and can be left blank.
setup.datasource.standard.connect=Connections:
setup.datasource.standard.min=Minimum:
setup.datasource.standard.max=Maximum:
setup.datasource.standard.pool=The minimum and maximum number of database connections the \
        connection pool should maintain.
setup.datasource.standard.min_connections=Minimum Connections:
setup.datasource.standard.max_connections=Maximum Connections:
setup.datasource.standard.timeout=Connection Timeout:
setup.datasource.standard.timeout.days=Days
setup.datasource.standard.timeout_info=The time (in days) before connections in the connection \
        pool are recycled.
setup.datasource.standard.note=Note, it might take between 30-60 seconds to connect to your database.

# Profile settings page
setup.profile.title=Profile Settings
setup.profile.description=Choose the user and group system to use with the server.
setup.profile.default=Default
setup.profile.default_description=Store users and groups in the server database. This is the \
  best option for simple deployments.
setup.profile.default.scramOnly=Only Hashed Passwords
setup.profile.default.scramOnly_description=Store only non-reversible hashes of passwords in the database. \
  This only supports PLAIN and SCRAM-SHA-1 capable clients.
setup.profile.ldap=Directory Server (LDAP)
setup.profile.ldap_description=Integrate with a directory server such as Active Directory or \
  OpenLDAP using the LDAP protocol. Users and groups are stored in the directory and treated \
  as read-only.

# Setup LDAP pages

setup.ldap.title=Profile Settings - Directory Server
setup.ldap.profile=Profile Settings
setup.ldap.connection_settings=Connection Settings
setup.ldap.user_mapping=User Mapping
setup.ldap.group_mapping=Group Mapping
setup.ldap.step_one=Step 1 of 3
setup.ldap.step_two=Step 2 of 3
setup.ldap.step_three=Step 3 of 3
setup.ldap.continue=Save & Continue
setup.ldap.test=Test Settings
setup.ldap.advanced=Advanced Settings
setup.ldap.first-match-description=This value also accepts the following format: <code>(|({givenName})({displayName})({cn}))</code> which will cause the first non-empty matching field to be used for this field.

setup.ldap.server.description=Configure connection settings for your LDAP directory below. All \
   fields are required; if you need additional information about a field, hover your mouse over \
   the corresponding help icon.
setup.ldap.server.ldap_server=LDAP Server
setup.ldap.server.type=Server Type
setup.ldap.server.type_select=--Select directory server type--
setup.ldap.server.type_other=Other or Unknown
setup.ldap.server.type_help=The type of directory server you are connecting to.
setup.ldap.plaintext=Your current settings mean user credentials will be passed in plain text between Openfire and your \
    LDAP server. You should either use LDAPS or enable StartTLS for LDAP.
setup.ldap.server.details=Details of the server you are connecting to
setup.ldap.server.protocol=Protocol
setup.ldap.server.protocol_help=LDAPS uses TLS to encrypt traffic so is generally preferred over LDAP.
setup.ldap.server.host=Host
setup.ldap.server.host_help=LDAP server host name; e.g. ldap.example.com, etc.
setup.ldap.server.host_error=Enter a valid LDAP server host name.
setup.ldap.server.port=Port
setup.ldap.server.port_help=LDAP server port number. The default value is 389 for LDAP or 636 for LDAPS.
setup.ldap.server.port_error=Enter a valid LDAP server port number.
setup.ldap.server.basedn=Base DN
setup.ldap.server.basedn_help=The starting DN that contains all user accounts. The entire subtree \
  under the base DN will be searched for user accounts (unless subtree searching is disabled).
setup.ldap.server.basedn_error=Enter a valid LDAP base DN.
setup.ldap.server.auth=Authentication
setup.ldap.server.admindn=Administrator DN
setup.ldap.server.admindn_help=The full DN of a directory administrator. All directory operations will be \
  performed with this account. The admin must be able to perform searches and load user records. \
  The user does not need to be able to make changes to the directory, as the server treats the \
  directory as read-only. If this property is not set, an anonymous login to the server will be attempted.
setup.ldap.server.password=Password
setup.ldap.server.password_help=The password for the directory administrator.
setup.ldap.server.connection_pool=Use Connection Pool
setup.ldap.server.connection_pool_help=Connection Pooling. Default is &#39;Yes&#39;
setup.ldap.server.starttls=Use StartTLS
setup.ldap.server.starttls_help=Enable StartTLS connections to your LDAP server, default port is usually 389
setup.ldap.server.debug=Enable Debug
setup.ldap.server.debug_help=Write trace information about LDAP connections to System.out
setup.ldap.server.referral=Follow Referrals
setup.ldap.server.referral_help=Automatically follow LDAP referrals when found
setup.ldap.server.alias_dereference=Dereference Aliases
setup.ldap.server.alias_dereference_help=Automatically dereference LDAP aliases when found
setup.ldap.server.test.error-auth=Error authenticating with the LDAP server. Check supplied credentials.
setup.ldap.server.test.error-connection=Error connecting to the LDAP server. Ensure that the directory \
    server is running at the specified host name and port and that a firewall is not blocking access \
    to the server.
setup.ldap.server.test.error-unknownhost=Unknown host address.
setup.ldap.server.test.invalid-name=Invalid DN syntax or naming violation.
setup.ldap.server.test.name-not-found=Error verifying base DN. Verify that the value is correct.
setup.ldap.server.test.close=Close
setup.ldap.server.test.title=Test
setup.ldap.server.test.title-desc=Connection Settings
setup.ldap.server.test.status-success=Status: Success!
setup.ldap.server.test.status-success.detail=A connection was successfully established to the LDAP \
    server using the settings above. Close this test panel and continue to the next step.
setup.ldap.server.test.status-error=Status: Error
setup.ldap.server.test.stacktrace=Error details

setup.ldap.user.description=Configure how the server finds and loads users from your LDAP directory. \
  If you need additional information about a field, hover your mouse over the corresponding help icon.
setup.ldap.user.username_field=Username Field
setup.ldap.user.username_field_description=The field name that the username lookups will be \
  performed on. If this property is not set, the default value is <b>uid</b>. Active Directory \
  users should try the default value <b>sAMAccountName</b>.
setup.ldap.user.username_field_error=Enter a valid username field.
setup.ldap.user.search_fields=Search Fields
setup.ldap.user.search_fields_description=The LDAP fields that will be used for user searches. It \
  is not recommended that you set a value for this field unless the default search fields do not \
  work for you (username, name, and email fields). An example search value is \
  &quot;Username/uid,Name/cname&quot;. That searches the uid and cname fields in the directory and \
  labels them as &quot;Username&quot; and &quot;Name&quot; in the search UI. You can add as many \
  fields as you would like using comma-delimited &quot;DisplayName/Field&quot; pairs. You should \
  ensure that any fields used for searching are properly indexed so that searches return quickly.
setup.ldap.user.user_filter=User Filter
setup.ldap.user.user_filter_description=An optional user filter to append to the default filter \
  when loading users. The default user filter is created using the attribute specified by \
  the username field. For example, if the username field is &quot;uid&quot;, then the default \
  user filter would be &quot;(uid={0})&quot; where {0} is dynamically replaced with the username \
  being searched for.

setup.ldap.user.vcard.mapping=User Profiles (vCard)
setup.ldap.user.vcard.description=Use the form below to specify the LDAP fields that match the profile \
    fields. Fields that are left empty will not be mapped. Values enclosed in {} will be replaced with \
    actual LDAP content.
setup.ldap.user.vcard.label1=Profile Field
setup.ldap.user.vcard.label2=Value
setup.ldap.user.vcard.name=Name
setup.ldap.user.vcard.email=Email
setup.ldap.user.vcard.fullname=Full Name
setup.ldap.user.vcard.nickname=Nickname
setup.ldap.user.vcard.birthday=Birthday
setup.ldap.user.vcard.photo=Photo/Avatar
setup.ldap.user.vcard.home=Home
setup.ldap.user.vcard.street=Street Address
setup.ldap.user.vcard.city=City
setup.ldap.user.vcard.state=State/Province
setup.ldap.user.vcard.pcode=Postal Code
setup.ldap.user.vcard.country=Country
setup.ldap.user.vcard.phone=Phone Number
setup.ldap.user.vcard.mobile=Mobile Number
setup.ldap.user.vcard.fax=Fax
setup.ldap.user.vcard.pager=Pager
setup.ldap.user.vcard.business=Business
setup.ldap.user.vcard.title=Job Title
setup.ldap.user.vcard.department=Department
setup.ldap.user.vcard.personal=Personal
setup.ldap.user.vcard.avatardb=Store avatar in database if not provided by LDAP

setup.ldap.test.error-loading-sample=An error occurred while loading sample from LDAP. Check error.log for more information.
setup.ldap.test.internal-server-error=Test page is not able to find required information in HTTP session.

setup.ldap.user.vcard.test.description=A random profile is selected for you to review. Bold fields with no value mean \
  that an error may have been found. To view another profile click &#39;Next random profile&#39;. When you are finished close \
  this window.
setup.ldap.user.vcard.test.random=Next random profile
setup.ldap.user.test.users-not-found=No users were found using the specified configuration. Try changing the base DN, \
   user filter or username field.

setup.ldap.group.description=Configure how the server finds and loads groups from your LDAP directory. \
  If you need additional information about a field, hover your mouse over the corresponding help icon.
setup.ldap.group.name_field=Group Field
setup.ldap.group.name_field_description=The field name that the group name lookups will be \
  performed on. If this property is not set, the default value is <b>cn</b>.
setup.ldap.group.member_field=Member Field
setup.ldap.group.member_field_description=The field name that holds the members in a group. If \
  this property is not set, the default value is <b>member</b>.
setup.ldap.group.description_field=Description Field
setup.ldap.group.description_field_description=The field name that holds the description a group. \
  If this property is not set, the default value is <b>description</b>.
setup.ldap.group.posix=Posix Mode
setup.ldap.group.posix_description=A value of &quot;Yes&quot; means that users are stored within \
  the group by their user name alone. A value of &quot;No&quot; means that users are stored by \
  their entire DN within the group. If this property is not set, the default value is <b>No</b>. \
  The posix mode must be set correctly for your server in order for group integration to work.
setup.ldap.group.filter=Group Filter
setup.ldap.group.filter_description=An optional group filter to append to the default filter when \
  loading groups. The default group filter is created using the group name. \
  For example, if the group name field is &quot;cn&quot;, then the default \
  group filter would be &quot;(cn={0})&quot; where {0} is dynamically replaced with the \
  group name being searched for.

setup.ldap.group.test.description=A small list of groups is selected for you to review. When you are finished close \
  this window.
setup.ldap.group.test.label-description=Description
setup.ldap.group.test.label-members=Members
setup.ldap.group.test.group-not-found=No groups were found using the specified configuration. Try changing the base DN,\
   group filter or member field.

# Setup finished Page

setup.finished.title=Setup Complete!
setup.finished.info=This installation of {0} is now complete. To continue:
setup.finished.login=Login to the admin console
setup.finished.wait=Please wait, finishing setup...

# Setup host settings Page

setup.host.settings.title=Server Settings
setup.host.settings.info=Below are network settings for this server.
setup.host.settings.domain=XMPP Domain Name:
setup.host.settings.domain.help=The name of the XMPP domain that this server will be part of (for example: example.org). If this server will be part of an Openfire cluster, each server must have the same XMPP domain name.
setup.host.settings.invalid_domain=Invalid domain.
setup.host.settings.fqdn=Server Host Name (FQDN):
setup.host.settings.fqdn.help=The fully qualified domain name of this server (for example: openfire.example.org). If this server will be part of an Openfire cluster, each server must have an unique server host name.
setup.host.settings.invalid_fqdn=Invalid host name.
setup.host.settings.port=Admin Console Port:
setup.host.settings.secure_port=Secure Admin Console Port:
setup.host.settings.invalid_port=Invalid port number
setup.host.settings.port_number=Port number for the web-based admin console (default is 9090).
setup.host.settings.secure_port_number=Port number for the web-based admin console through SSL (default is 9091).
setup.host.settings.encryption_algorithm=Property Encryption via:
setup.host.settings.encryption_algorithm_info=Select an encryption engine/algorithm to use when encrypting properties.
setup.host.settings.encryption_aes=AES
setup.host.settings.encryption_blowfish=Blowfish
setup.host.settings.encryption_key=Property Encryption Key:
setup.host.settings.encryption_key_info=For additional security, you may optionally define a custom encryption key.
setup.host.settings.encryption_key_invalid=You must input the same encryption key value twice to ensure that you have typed the hidden value correctly.

# Setup index Page

setup.index.title=Welcome to Setup
setup.index.choose_lang=Choose Language
setup.index.info=Welcome to {0} Setup. This tool will lead you through the initial setup \
        of the server. Before you continue, choose your preferred language.
setup.index.success=Success
setup.index.error=Error
setup.index.vm=Java VM Support
setup.index.jdk=At least JRE 1.8
setup.index.found=Found: JVM
setup.index.class=Classes
setup.index.con_file=Configuration Files
setup.index.dir=conf Directory
setup.index.valid_conf=Valid conf directory.
setup.index.unable_locate_dir=Unable to locate valid conf directory. Please refer to the installation \
        documentation for the correct way to set the conf directory.
setup.index.not_permission=Setup was able to find your conf directory but does not have read permission \
        on it. Please alter the directory permissions.
setup.index.not_write_permission=Setup was able to find your conf directory but does not have write \
        permission on it. Please alter the directory permissions.

# Setup pause Page

setup.pause.title=Please restart your server and close this window. Launch the admin console using \
either the launcher or start as a service to enter the admin console.
setup.pause.close=Close Window

# Setup sidebar Page

setup.sidebar.title=Setup Progress
setup.sidebar.language=Language Selection
setup.sidebar.settings=Server Settings
setup.sidebar.datasource=Database Settings
setup.sidebar.profile=Profile Settings
setup.sidebar.admin=Admin Account

# SSL settings Page

ssl.settings.title=Security Settings
ssl.settings.update=Settings updated successfully.
ssl.settings.client.info=Clients can connect to the server using secured or unsecured connections. \
        Use the following form to specify if clients can only connect to the server using secured \
        connections.
ssl.settings.client.legend=Client Connection Security
ssl.settings.client.label_required=Required
ssl.settings.client.label_required_info=Clients can only connect to the server using secured connections.
ssl.settings.client.label_notrequired=Optional
ssl.settings.client.label_notrequired_info=Clients may connect to the server using secured connections.
ssl.settings.client.label_custom=Custom
ssl.settings.client.label_custom_info=Advanced configuration
ssl.settings.client.label_self-signed=Accept self-signed certificates. Server dialback over TLS is now available.
ssl.settings.client.customSSL=Old SSL method:
ssl.settings.client.customTLS=TLS method:
ssl.settings.client.custom.mutualauth.socket=Mutual authentication (socket connections)
ssl.settings.client.custom.mutualauth.bosh=Mutual authentication (BOSH connections)
ssl.settings.client.plaintext.boxtitle=Plain-text (with STARTTLS) connections
ssl.settings.client.plaintext.info=Openfire can accept plain-text connections, which, depending on the policy that is configured here, can be upgraded to encrypted connections (using the STARTTLS protocol).
ssl.settings.client.plaintext.label_enable=Enabled
ssl.settings.client.legacymode.boxtitle=Encrypted (legacy-mode) connections
ssl.settings.client.legacymode.info=Connections of this type are established using encryption immediately (as opposed to using STARTTLS). This type of connectivity is commonly referred to as the "legacy" method of establishing encrypted communications.
ssl.settings.client.legacymode.label_enable=Enabled
ssl.settings.available=Available
ssl.settings.notavailable=Not Available
ssl.settings.required=Required
ssl.settings.optional=Optional
ssl.settings.uninstalled=Uninstalled
ssl.settings.server.legend=Server Connection Security
ssl.settings.server.label_required=Required
ssl.settings.server.label_required_info=Connections between servers always use secured connections.
ssl.settings.server.label_notrequired=Optional
ssl.settings.server.label_notrequired_info=Connections between servers may use secured connections.
ssl.settings.server.label_custom=Custom
ssl.settings.server.label_custom_info=Advanced configuration
ssl.settings.server.legacymode.boxtitle=Encrypted (legacy-mode) connections
ssl.settings.server.legacymode.info=Connections of this type are established using encryption immediately (as opposed to using STARTTLS). This type of connectivity is commonly referred to as the "legacy" method of establishing encrypted communications.
ssl.settings.server.legacymode.label_enable=Enabled
ssl.settings.server.dialback=Server Dialback:
ssl.settings.server.customTLS=TLS method:

# Generic certificate-related messages
ssl.certificates.added_updated=Certificate added or modified successfully.
ssl.certificates.deleted=Certificate deleted successfully.
ssl.certificates.generated=Certificates generated successfully.
ssl.certificates.confirm_delete=Are you sure you want to delete this certificate?
ssl.certificates.alias=Alias
ssl.certificates.identity=Identity
ssl.certificates.status=Status
ssl.certificates.algorithm=Algorithm
ssl.certificates.self-signed=Self signed
ssl.certificates.signing-pending=Pending Verification
ssl.certificates.ca-signed=CA Signed
ssl.certificates.general-usage=Certificates are used (through TLS and SSL protocols) to establish secure connections \
  between servers and clients. When a secured connection is being created, parties can retrieve a certificate from the \
  other party and (amongst others) examine the issuer of those certificates. If the issuer is trusted, a secured \
  layer of communication can be established.
ssl.certificates.version=Version
ssl.certificates.serialnumber=Serial Number
ssl.certificates.subject=Subject
ssl.certificates.issuer=Issuer
ssl.certificates.c=Country
ssl.certificates.st=State or province
ssl.certificates.l=Locality
ssl.certificates.o=Organization
ssl.certificates.ou=Organization Unit
ssl.certificates.cn=CommonName
ssl.certificates.alternative-name=Alternative Name
ssl.certificates.alternative-name.other=(Other Name)
ssl.certificates.alternative-name.rfc822=(RFC-822 Name)
ssl.certificates.alternative-name.dns=(DNS Name)
ssl.certificates.alternative-name.x400=(X400 Address)
ssl.certificates.alternative-name.directory=(Directory Name)
ssl.certificates.alternative-name.edi-party=(EDI Party Name)
ssl.certificates.alternative-name.url=(Uniform Resource Identifier)
ssl.certificates.alternative-name.ip-addres=(IP Address)
ssl.certificates.alternative-name.registered-id=(Registered ID)
ssl.certificates.valid-between=Valid between
ssl.certificates.validity=Validity
ssl.certificates.not-valid-before=Not valid before
ssl.certificates.not-valid-after=Not valid after
ssl.certificates.signature=Signature
ssl.certificates.signature-algorithm=Signature Algorithm
ssl.certificates.signature-algorithm-parameters=Signature Algorithm Parameters
ssl.certificates.identity-store=Identity store
ssl.certificates.trust-store=Trust store
ssl.certificates.trust-store.s2s=Trust store used for connections from other servers
ssl.certificates.trust-store.c2s=Trust store used for connections from clients

# Store Management page

ssl.certificates.store-management.title=Certificate Stores
ssl.certificates.store-management.info-1=Certificates are used (through TLS and SSL protocols) to establish secure connections between servers and clients. When a secured connection is being created, parties can retrieve a certificate from the other party and (amongst others) examine the issuer of those certificates. If the issuer is trusted, a secured layer of communication can be established.
ssl.certificates.store-management.info-2=Certificates are kept in specialized repositories, or &#39;stores&#39;. Openfire provides two types of stores: <ul><li><em>Identity stores</em> are used to store certificates that identify this instance of Openfire. On request, they certificates from these stores are transmitted to other parties which use them to identify your server. </li> <li><em>Trust stores</em> contain certificates that identify parties that you choose to trust. Trust stores often do not include the certificate from the remote party directly, but instead holds certificates from organizations that are trusted to identify the certificate of the remote party. Such organizations are commonly referred to as "Certificate Authorities".</li></ul>
ssl.certificates.store-management.info-3=This section of the admin panel is dedicated to management of the various key and trust stores that act as repositories for sets of security certificates.
ssl.certificates.store-management.info-4=By default, a small set of stores is re-used for various purposes (as shown on this page), but Openfire <a href="security-certificate-store-management.jsp?showAll=true">allows you to configure a distinct set of stores for each connection type</a>.
ssl.certificates.store-management.combined-stores.title=Certificate Stores
ssl.certificates.store-management.combined-stores.info=These stores are used for all encrypted communication. Three stores are provided\: one identity store, a trust store for server-based connections, and a trust store for client-based connections.
ssl.certificates.store-management.socket-c2s-stores.title=XMPP Client Stores
ssl.certificates.store-management.socket-c2s-stores.info=These stores are used for regular, TCP-based client-to-server XMPP communication. Two stores are provided\: one identity store and a trust store. Openfire ships with an empty trust store, as in typical environments, certificate-based authentication of clients is not required.
ssl.certificates.store-management.socket-s2s-stores.title=Server Federation Stores
ssl.certificates.store-management.socket-s2s-stores.info=These stores are used for server-to-server XMPP communication, which establishes server federation. Two stores are provided\: one identity store and a trust store. Openfire ships with a trust store filled with certificates of generally accepted certificate authorities.
ssl.certificates.store-management.bosh-c2s-stores.title=BOSH (HTTP Binding) Stores
ssl.certificates.store-management.bosh-c2s-stores.info=These stores are used for BOSH-based XMPP communication. Two stores are provided\: an identity store and a client trust store.
ssl.certificates.store-management.admin-console-stores.title=Admin Console Stores
ssl.certificates.store-management.admin-console-stores.info=These stores are used for the web-based admin console (you're looking at it right now\!). Again, two stores are provided an identity store and a trust store (used for optional authentication of browsers that use the admin panel).
ssl.certificates.store-management.component-stores.title=External Component Stores
ssl.certificates.store-management.component-stores.info=These stores are used to establish connections with external components.
ssl.certificates.store-management.connection-manager-stores.title=Connection Manager Stores
ssl.certificates.store-management.connection-manager-stores.info=These stores are used to establish connections with Openfire Connection Managers.
ssl.certificates.store-management.manage=Manage Store Contents
ssl.certificates.store-management.file_label=File
ssl.certificates.store-management.password_label=Password
ssl.certificates.store-management.error.cannot-access=Configuration problem: Unable to access the store.
ssl.certificates.store-management.saved_successfully=Settings updated successfully.

# Certificate Store Backup Page
ssl.certificates.store-backup.title=Create backup of Certificate Stores
ssl.certificates.store-backup.info=The certificate stores are backed by various files. This page can be used to create backups of those files.
ssl.certificates.store-backup.create-backup=Create Backups
ssl.certificates.store-backup.success=Backups have successfully been created in:
ssl.certificates.store-backup.error=An error occurred while trying to create backups! Please <a href="logviewer.jsp">consult the log files</a> for more information.

# Openfire Certificates Page

ssl.certificates.keystore.title=Openfire Identity Certificate Store
ssl.certificates.keystore.restart_server=Certificates were modified so HTTP server needs to be restarted. Click \
  {0}here{1} to restart HTTP server.
ssl.certificates.keystore.no_installed=A certificate for the domain of this server is missing. Click {0}here{1} to generate a self-signed \
  certificate or {2}here{3} to import a signed certificate and its private key.
ssl.certificates.keystore.no_complete_installed=The installed certificate does not cover all of the identities of this \
  server. Click {0}here{1} to replace your certificate with a self-signed certificate that does, or {2}here{3} to import \
  a signed certificate and its private key.
ssl.certificates.keystore.error_importing-reply=An error occurred while importing the Certificate Authority reply. \
  Verify that the reply is correct and that it belongs to the correct certificate.
ssl.certificates.keystore.issuer-updated=Issuer information updated successfully.
ssl.certificates.keystore.ca-reply-imported=Certificate Authority reply was imported successfully.
ssl.certificates.keystore.intro=This page lists certificates that are used to identify this Openfire instance.
ssl.certificates.keystore.info=Openfire can generate certificates that are <em>self-signed</em>. The \
  issuer of those certificates is the Openfire instance itself. Although remote parties can choose to trust servers \
  that provide a self-signed certificate, this is rare, and, from a security perspective, questionable.</p><p>The \
  certificates that are used to identify this Openfire instance should be signed by a Certificate Authority (CA) that \
  is commonly trusted by clients and other servers. This page allows you to generate a Certificate Signing Request \
  (CSR), which you can use to obtain a signed certificate from such a Certificate Authority. After you obtain a reply \
  from the CA to the CSR, that reply can be inserted in this page to install a CA signed certificate.</p>\
  <p>Alternatively, a certificate might already be made available though other means. In the this case the signed \
  certificate and corresponding private key can be {0}imported here{1}.
ssl.certificates.keystore.self-signed.info=Self-signed certificates should be signed by a Certificate Authority to be \
  trusted and accepted by clients and other servers.
ssl.certificates.keystore.signing-pending.info=The certificate is not yet signed by a Certificate Authority. A signing \
  request should be sent to the Certificate Authority so that it can be signed by the CA. The CA will return a new \
  certificate once it has been approved and signed. The returned certificate will need to be imported into the server.
ssl.certificates.keystore.ca-signed.info=The certificate has been signed by a Certificate Authority. Clients and \
  servers are expected to accept the certificate unless they do not trust the Certificate Authority that signed the \
  certificate.
ssl.certificates.truststore.ca-reply=Certificate Authority Reply:

# Client & Server Truststore Page

# Truststore Page

ssl.certificates.truststore.title=Openfire Trust Certificate Store
ssl.certificates.truststore.info=Certificates in this list are used by Openfire to verify the identity of remote clients and servers when encrypted connections are being established. By default, Openfire ships with a number certificates from commonly trusted Certificate Authorities.
ssl.certificates.truststore.link-to-import=Certificates can be added to this list by using this {0}import form{1}.

# Certificate details Page

ssl.certificate.details.title=Certificate details
ssl.certificate.details.type-error=Type has not been specified (or is unrecognized).
ssl.certificate.details.alias-error=The alias was not provided or does not refer to an existing certificate in this store.
ssl.certificate.details.intro=Below are the details of the certificate with the alias <b>{0}</b> from the {1}.

# Signing request page

ssl.signing-request.title=Signing request
ssl.signing-request.issuer_information=Issuer Information
ssl.signing-request.issuer_information_info=Complete the following information of the certificate issuer. This \
  information will be stored in the certificates pending to be sent to the Certificate Authority. The \
  Certificate Authority will validate the information in order to sign the certificates.
ssl.signing-request.offer-issuer-information=The issuer information for the certificates should be updated \
  before sending the Certificate Signing Request (CSR) to a Certificate Authority (CA). Click {0}here{1} to \
  update the issuer information.
ssl.signing-request.ca_reply_info=Certificate reply can be added to the system by pasting \
        in the certificate data sent to you by a Certificate Authority (e.g. Verisign).
ssl.signing-request.name=Name
ssl.signing-request.organizational_unit=Organizational Unit
ssl.signing-request.organization=Organization
ssl.signing-request.city=City
ssl.signing-request.state=State
ssl.signing-request.country=Country Code
ssl.signing-request.enter_name=Please enter a valid name.
ssl.signing-request.enter_ou=Please enter a valid organizational unit.
ssl.signing-request.enter_o=Please enter a valid organization.
ssl.signing-request.enter_city=Please enter a valid city.
ssl.signing-request.enter_state=Please enter a valid state.
ssl.signing-request.enter_country=Please enter a valid country.
ssl.signing-request.save=Update information
ssl.signing-request.requests=Generated Signing Requests
ssl.signing-request.requests_info=Below you will find the signing requests generated for those certificates whose \
  status is &#39;Pending Verification&#39;. The exact process for sending the signing request to a Certificate \
  Authority may vary. In general it is a matter of copying the generated signing request and paste it when generating \
  new certificates in the Certificate Authority website. Certificate Authorities require you to register in their website, \
  provide information about the company and verify the domain before being able to generate new certificates.
ssl.signing-request.alias=Alias
ssl.signing-request.signing-request=Signing Request

# Restart HTTP server

server-restart.title=HTTP Server Restart
server-restart.info=The HTTP server will be restarted. In a few seconds you will be redirected to the login page. \
  In case that redirection fails click {0}here{1} to go to the login page.

# Compression settings Page

compression.settings.title=Compression Settings
compression.settings.update=Settings updated successfully.
compression.settings.info=Clients and servers can connect to the server and compress their traffic. \
        Use the following form to specify if the server will offer stream compression to clients and servers.
compression.settings.client.policy=Client Compression Policy
compression.settings.client.enable=Available
compression.settings.client.enable_info=Clients will be offered the option to use compressed traffic.
compression.settings.client.disable=Not Available
compression.settings.client.disable_info=Clients will not receive the option to use compressed traffic.
compression.settings.server.policy=Server Compression Policy
compression.settings.server.enable=Available
compression.settings.server.enable_info=Communication between servers will try to use compressed traffic.
compression.settings.server.disable=Not Available
compression.settings.server.disable_info=Communication between servers will not use compressed traffic.

# General user

user.read_only=Not allowed: the user account system is read-only.

# User create Page

user.create.title=Create User
user.create.info=Use the form below to create a new user.
user.create.error_creating_account=Error creating the user account. Please check your error logs.
user.create.invalid_username=Invalid username.
user.create.user_exist=Username already exists - please choose a different one.
user.create.invalid_name=Invalid name.
user.create.invalid_email=Invalid email.
user.create.invalid_password=Invalid password.
user.create.invalid_match_password=Passwords don&#39;t match.
user.create.invalid_password_confirm=Invalid password confirmation.
user.create.created_success=New user created successfully.
user.create.new_user=Create New User
user.create.username=Username
user.create.name=Name
user.create.email=Email
user.create.pwd=Password
user.create.confirm_pwd=Confirm Password
user.create.requied=Required fields
user.create.create=Create User
user.create.create_another=Create &amp; Create Another
user.create.isadmin=Is Administrator?
user.create.admin_info=Grants admin access to Openfire

# User delete Page

user.delete.title=Delete User
user.delete.info=Are you sure you want to delete the user
user.delete.info1=from the system?
user.delete.warning=Warning! You are about to delete your
user.delete.warning2=own
user.delete.warning3=user account. Are you sure you want to do this? Doing so will log you out of \
        the system immediately.
user.delete.delete=Delete User

# User edit form Page

user.edit.form.title=Edit User
user.edit.form.update=User edited successfully.
user.edit.form.info=Use the form below to edit user properties.
user.edit.form.property=User Properties
user.edit.form.enter_name=Please enter a valid name.
user.edit.form.enter_mail=Please enter a valid email address.

# User message Page

user.message.title=Send Administrative Message
user.message.send=Message sent successfully.
user.message.send_admin_msg=Send Administrative Message
user.message.info=Use the form below to send an administrative message to all users.
user.message.specified_user_info=User the form below to send an administrative message to the \
        specified user. If the user is connected from multiple sessions you will need to choose \
        which session to message.
user.message.to=To
user.message.all_online_user=All Online Users
user.message.send_session=Send to all user sessions
user.message.valid_address=Please choose a valid address.
user.message.message=Message
user.message.valid_message=Please enter a valid message.
user.message.send_message=Send Message

# User password Page

user.password.title=Change Password
user.password.error_set_pwd=Error setting the password. Please make sure the password you enter is valid \
        and matches the confirmation password.
user.password.error_set_pwd_unsupp=Error setting the password. This operation is not supported with your current \
        configuration.
user.password.update=Password updated successfully.
user.password.info=Use the form below to change the user&#39;s password.
user.password.change=Change Password
user.password.new_pwd=New Password
user.password.confirm_new_pwd=Confirm New Password
user.password.update_pwd=Update Password

# User privacylists Page

user.privacylists.title=Privacy Lists
user.privacylists.info=This page contains all privacy lists for user
user.privacylists.no_lists=This user has no privacy lists
user.privacylist.is_default_list=(this is the default list)
user.privacylists.no_items_on_list=There are no items on this privacy list.
user.privacylist.allow=ALLOW
user.privacylist.deny=DENY

# User properties Page

user.properties.title=User Properties
user.properties.info=Below is a summary of user properties.
user.properties.created=New user created successfully.
user.properties.update=User properties updated successfully.
user.properties.available=Available
user.properties.offline=Offline
user.properties.not_set=Not set.
user.properties.registered=Registered
user.properties.groups=Groups
user.properties.none=None
user.properties.locked=This account is currently locked out.
user.properties.locked_set=This account has a lockout scheduled.
user.properties.locksuccess=User locked out successfully.
user.properties.unlocksuccess=User unlocked successfully.
user.properties.isadmin=User has administrative privileges.
user.properties.additional_properties=Additional Properties
user.properties.never_logged_in=Never logged in before.

# User roster Page

user.roster.title=User Roster
user.roster.info=Below is the list of roster items for user {0}.  Shared groups are represented in the Groups column as underlined links to an associated group edit screen.  Roster items provided by shared groups may not be deleted via this interface.
user.roster.jid=JID
user.roster.nickname=Nickname
user.roster.groups=Groups
user.roster.shared_groups=Shared Groups
user.roster.subscription=Subscription
user.roster.ask=Ask Status
user.roster.cant_delete=This roster item is a member of a shared group and can not be deleted via this interface.
user.roster.total_items=Total Items
user.roster.sorted=Sorted by JID
user.roster.items_per_page=Items per page
user.roster.edit=Edit
user.roster.add=Add New Item
user.roster.none_found=No roster items found.
user.roster.filter=Show
user.roster.filter.all=All roster items
user.roster.filter.noshared=No shared groups
user.roster.filter.onlyshared=Only shared groups
user.roster.click_view=Click to view...
user.roster.deleted=Roster item deleted successfully.
user.roster.delete.title=Delete Roster Item
user.roster.delete.delete=Delete Roster Item
user.roster.delete.info=Are you sure you want to delete the JID {0} from the roster of {1}?
user.roster.edited=Roster item edited successfully.
user.roster.edit.title=Edit Roster Item
user.roster.edit.info=Use the form below to edit the roster item of user {0}.
user.roster.added=Roster item added successfully.
user.roster.add.title=Add Roster Item
user.roster.add.info=Use the form below to add a new roster item for user {0}.
user.roster.add.error_adding_item=Error adding roster item.  Please check your server logs.
user.roster.add.item_exists=Roster item of the same JID already exists.
user.roster.add.uneditable_group=Attempted to remove item from a group that is not editable.  (probably a shared group)
user.roster.add.illegal_jid=JID was not of a valid format.
user.roster.add.success=Successfully added roster item.
user.roster.add.new_item=Add New Roster Item
user.roster.add.add=Add Item
user.roster.add.add_another=Add & Add Another
user.roster.add.required=Required fields
user.roster.item.settings=Roster Item Settings

# User search Page

user.search.title=User Search
user.search.not_found=User not found. Please try a different search.
user.search.search_user=Search For User
user.search.search=Search

# User Summary Page

user.summary.title=User Summary
user.summary.deleted=User deleted successfully.
user.summary.total_user=Total Users
user.summary.filtered_users_count=Filtered users
user.summary.sorted=Sorted by Username
user.summary.users_per_page=Users per page
user.summary.created=Created
user.summary.last-logout=Last Logout
user.summary.edit=Edit
user.summary.not_user=No users in the system.
user.summary.locked=This account is currently locked out.
user.summary.locked_set=This account has a lockout scheduled.

# User tabs Page

user.tabs.properties=User Properties
user.tabs.edit=Edit User
user.tabs.send=Send Message
user.tabs.change_pwd=Change Password
user.tabs.delete_user=Delete User

# User Lockout Page

user.lockout.title=User Lock Out
user.lockout.info=Are you sure you want to lock out the user
user.lockout.info1=from the system?
user.lockout.warning=Warning! You are about to lock out your
user.lockout.warning2=own
user.lockout.warning3=user account. Are you sure you want to do this? Doing so will log you out of \
        the system immediately if the lock out not set to start in the future.
user.lockout.lock=Lock Out User
user.lockout.unlock=Unlock User
user.lockout.locked=The user {0} is locked out
user.lockout.locked2=starting {0}
user.lockout.lockedand=and
user.lockout.locked3=ending {0}
user.lockout.time.startdelay=Begin the lock out:
user.lockout.time.duration=Lock out the account for the following duration:
user.lockout.time.immediate=immediately
user.lockout.time.forever=forever
user.lockout.time.1hour=one hour
user.lockout.time.1day=one day
user.lockout.time.1week=one week
user.lockout.time.in=in
user.lockout.time.for=for
user.lockout.time.minutes=minutes

# User Groups page

user.groups.title=User Groups
user.groups.info=Below is a list of groups available for the user
user.groups.member.info=Below is a list of groups for user
user.groups.name=Group Name
user.groups.form.update=User groups edited successfully.

# PubSub Admin page

pubsub.node.summary.title=PubSub Nodes

pubsub.node.summary.info=Below is an overview of the Leaf Nodes in the PubSub service.

pubsub.node.summary.total_nodes=Total Nodes
pubsub.node.summary.filtered_node_count=Filtered Nodes
pubsub.node.summary.nodes_per_page=Nodes per page
pubsub.node.summary.sorted_id=Sorted by Node ID

pubsub.node.summary.id=Node ID
pubsub.node.summary.name=Name
pubsub.node.summary.description=Description
pubsub.node.summary.creator=Creator
pubsub.node.summary.items=Items
pubsub.node.summary.affiliates=Affiliates
pubsub.node.summary.subscribers=Subscribers
pubsub.node.summary.configuration=Config
pubsub.node.summary.table.info=Node summary is show in the following table:
pubsub.node.summary.table.no_nodes=No leaf nodes in the PubSub service.
pubsub.node.summary.table.no_nodes_matching=No leaf nodes matches the search criteria.
pubsub.node.summary.created=Created On
pubsub.node.summary.modified=Last Modified
pubsub.node.summary.click_config=Click to see configuration details...

pubsub.node.summary.deleted=Node deleted successfully

# PubSub Edit Node

pubsub.node.edit.title=Edit Node
pubsub.node.edit.info=Use the form to edit configuration for node
pubsub.node.edit.details_title=Details
pubsub.node.edit.updated=Node configuration successfully updated

pubsub.node.edit.detail.roster_groups_allowed=This information is only used when using the 'Roster' access model.
pubsub.node.edit.detail.owner=Users with owner permission on the node.
pubsub.node.edit.detail.publisher=Users with publisher permission on the node.


# PubSub Delete Node

pubsub.node.delete.title=Delete Node
pubsub.node.delete.info=Are you sure you want to delete the node
pubsub.node.delete.detail=from the system?
pubsub.node.delete.details_title=Details
pubsub.node.delete.node_id=Node ID:
pubsub.node.delete.reason=Reason:
pubsub.node.delete.delete_node=Delete Node

# PubSub Node Published Items

pubsub.node.items.title=Published Items

pubsub.node.items.id=Item ID
pubsub.node.items.publisher=Publisher
pubsub.node.items.created=Created On
pubsub.node.items.payload=Payload
pubsub.node.items.table.info=Current published items are listed in the following table:
pubsub.node.items.table.no_items=No items currently published to the node.
pubsub.node.items.deleted=Deleted item published by {0} from the node.

# PubSub Node Configuration
pubsub.node.configuration.title=Configuration
pubsub.node.configuration.table.info=The configuration of the node is shown in the table below.
pubsub.node.configuration.details=Current Node Configuration

# PubSub Node Affiliates

pubsub.node.affiliates.title=Affiliates
pubsub.node.affiliates.jid=JID
pubsub.node.affiliates.affiliation=Affiliation
pubsub.node.affiliates.subscriptions=Subscriptions
pubsub.node.affiliates.no_affiliates=The Node has no affiliates.
pubsub.node.affiliates.table.info=Current node affiliates are listed in the following table:
pubsub.node.affiliates.table.no_affiliates=The Node has no affiliates.
pubsub.node.affiliates.deleted=Deleted affiliation with {0} from the node.
pubsub.node.affiliates.updated=Updated affiliation for {0}.

pubsub.node.affiliates.delete.title=Delete Affiliate
pubsub.node.affiliates.delete.info=Affiliation details:
pubsub.node.affiliates.delete.info2=Current subscriptions for this affiliation (These will also be deleted):
pubsub.node.affiliates.delete.info3=Are you sure you want to delete the affiliation?
pubsub.node.affiliates.delete.table.no_subscriptions=This Affiliate has no subscriptions to the Node.
pubsub.node.affiliates.delete.delete_affiliate=Delete Affiliate

pubsub.node.affiliates.edit.title=Edit Affiliate
pubsub.node.affiliates.edit.info=Current Affiliation details:
pubsub.node.affiliates.edit.info2=Current subscriptions for this affiliation:
pubsub.node.affiliates.edit.info3=Enter new affiliation:


# PubSub Node Subscribers

pubsub.node.subscribers.title=Subscribers
pubsub.node.subscribers.owner=JID
pubsub.node.subscribers.resource=Resource
pubsub.node.subscribers.affiliation=Affiliation
pubsub.node.subscribers.status=Status
pubsub.node.subscribers.expires=Expires
pubsub.node.subscribers.table.info=Current node subscribers are listed in the following table:
pubsub.node.subscribers.table.no_subscribers=The Node has no subscribers.
pubsub.node.subscribers.deleted=Deleted subscription owned by {0} from the node.

# PubSub service tab

pubsub.service.summary.title=PubSub Service Configuration
pubsub.service.summary.updated=Service configuration updated successfully
pubsub.service.summary.info=Use the form below to update service settings.


pubsub.service.form.serviceEnabled=Service Enabled

pubsub.service.form.multipleSubscriptionsEnabled=Multiple Subscriptions Enabled
pubsub.service.form.detail.multipleSubscriptionsEnabled=Flag that indicates if a user may have more than one subscription with the node. When multiple subscriptions is enabled each subscription request, event notification and unsubscription request should include a subid attribute.

pubsub.service.form.nodeCreationRestricted=Node Creation Restricted
pubsub.service.form.detail.nodeCreationRestricted=A true value means that not anyone can create a node, only the JIDs listed in 'Allowed to Create' are allowed to create nodes.

pubsub.service.form.allowedToCreate=Allowed to Create
pubsub.service.form.detail.allowedToCreate=Users that are allowed to create nodes. An empty list means that anyone can create nodes.

pubsub.service.form.sysadmins=System Administrators
pubsub.service.form.detail.sysadmins=Users that are system administrators of the PubSub service. A sysadmin has the same permissions as a node owner.

# PubSub generated form

pubsub.form.clearSelection=Clear Selection

pubsub.form.group=Group
pubsub.form.user=User

pubsub.form.not_valid="{0}" is not a valid {1}.
pubsub.form.already_in_list={0} "{1}" already in list.
pubsub.form.action=Action


# Plugins Admin Page

plugin.admin.title=Plugins
plugin.admin.info=Plugins add new functionality to the server. The list of plugins currently \
        installed is below. To download new plugins, please visit the \
        <a href="available-plugins.jsp">Available Plugins</a> page.
plugin.admin.deleted_success=Plugin deleted successfully.
plugin.admin.deleted_failure=Unable to delete plugin.
plugin.admin.uploaded_success=Plugin uploaded successfully.
plugin.admin.uploaded_failure=Unable to upload plugin. See server error logs.
plugin.admin.upload_plugin=Upload Plugin
plugin.admin.upload_plugin.info=Plugin files (.jar) can be uploaded directly by using the form below.
plugin.admin.click_reload=Reload the plugin.
plugin.admin.reload_success=Plugin was successfully reloaded.
plugin.admin.reload_failure=Unable to reload the plugin. Refer to the log files for additional information.
plugin.admin.monitortask_running=The plugin manager is currently running. It may take a short time for the list of installed plugins to be complete.
plugin.admin.name=Plugins
plugin.admin.description=Description
plugin.admin.version=Version
plugin.admin.author=Author
plugin.admin.restart=Restart
plugin.admin.no_plugin=No plugins installed.
plugin.admin.confirm=Delete plugin?
plugin.admin.download=Download
plugin.admin.update-desc=New update is now available.
plugin.admin.update.complete = Update Completed
plugin.admin.version.available = Version {0} Available
plugin.admin.changelog = Change Log
plugin.admin.update = Update
plugin.admin.updating = Updating
plugin.admin.failed.minserverversion=The version of the plugin that is installed requires Openfire {0} or later versions!
plugin.admin.failed.priortoserverversion=The version of the plugin that is installed is no longer compatible with Openfire {0} and later versions!

# System Email

system.email.title=Email Settings
system.email.info=Use the form below to set the host and port of your email server (SMTP). At a minimum \
        you should set the host and optionally you can set the port, username and password and whether \
        or not to connect over SSL. If you have problems sending email please check the SMTP configuration \
        on your mail server. Note, if you choose to enable mail debugging the debug output will be written \
        to your appserver&#39;s standard out log.
system.email.update_success=SMTP settings updated successfully.
system.email.update_failure=An error occurred. Please verify that you have filled out all required fields \
        correctly and try again.
system.email.name=SMTP Settings
system.email.mail_host=Mail Host
system.email.restart_possible=may require appserver restart
system.email.valid_host_name=Please enter a valid host name.
system.email.server_port=Server Port (Optional)
system.email.mail_debugging=Mail Debugging
system.email.mail_debugging.enabled=On
system.email.mail_debugging.disabled=Off

system.email.server_username=Server Username (Optional)
system.email.server_password=Server Password (Optional)
system.email.ssl=Use SSL (Optional)
system.email.save=Save Changes
system.email.send_test=Send Test Email...

system.emailtest.title=Email Settings
system.emailtest.info=Use the form below to send a test message. By default, the senders email address will \
        be that of the admin user.
system.emailtest.no_host=Error, sending an email will fail because the mail server host is not set. Please \
        go back to the {0}mail settings page{1} and set the mail host.
system.emailtest.success=Message was sent successfully. Verify it was sent by checking the mail account you \
        sent the message to.
system.emailtest.failure=Sending the message failed. Please verify that your host and port settings \
        are correct.
system.emailtest.failure_authentication=Authenticating to the SMTP server failed - make sure your username \
        and password are correct, or that "guest" users can authenticate to send emails.
system.emailtest.mail_server=Mail Server
system.emailtest.host_not_set=Not set
system.emailtest.ssl=SSL
system.emailtest.username=Username
system.emailtest.from=From
system.emailtest.to=To
system.emailtest.subject=Subject
system.emailtest.body=Body
system.emailtest.send=Send
system.emailtest.cancel=Cancel/Go Back
system.emailtest.update-address=Update Address

# System SMS

system.sms.title=SMS Settings
system.sms.info=Use the form below to configure the connection to your SMS server. The SMPP protocol will be used to \
        establish a connection. At a minimum, you should provide the host address of the SMPP server, your systemId \
        (which can be thought of as your username) the corresponding password and an optional system type, all of \
        which should be supplied to you by your SMPP service provider.
system.sms.update_success=Settings updated successfully.
system.sms.config_failure=Configuration failure. Please verify that you have filled out all required fields \
        correctly and try again.
system.sms.name=SMPP Settings
system.sms.host=Host Address
system.sms.valid_host=Please enter a valid host address.
system.sms.port=Port (Optional)
system.sms.valid_port=Please enter a valid port number (between 1 and 65535).
system.sms.systemId=SystemId (username)
system.sms.valid_systemId=Please enter a valid systemId value.
system.sms.password=Password
system.sms.valid_password=Please enter a valid password.
system.sms.systemType=System Type (Optional)
system.sms.valid_systemType=Please enter a valid system type.
system.sms.save=Save Changes
system.sms.send_test=Send Test SMS...
system.smstest.title=SMS Settings
system.smstest.success=SMS was successfully sent. Verify it was sent by checking the SMS inbox of the recipient.
system.smstest.failure=An error occurred while trying to send the SMS message. The error message: <i>{0}</i>.
system.smstest.info=Use the form below to send a test message. Note that SMS does not guarantee speedy delivery, but \
        generally, your message should arrive within moments.
system.smstest.invalid-service-config=The SMS service has not been configured properly. Please go back to the {0}SMS \
        settings page{1} and address all issues presented there.
system.smstest.recipient=Recipient
system.smstest.valid_recipient=Please enter a recipient (phone number)
system.smstest.message=Message
system.smstest.valid_message=Please provide a short message.
system.smstest.send=Send
system.smstest.cancel=Cancel/Go Back

# File Transfer Proxy

filetransferproxy.settings.title=File Transfer Proxy Settings
filetransferproxy.settings.info=Use the form below to configure the file transfer proxy service. The \
  proxy enables clients to efficiently transfer files when they are not on the same local network.
filetransferproxy.settings.enabled.legend=Proxy Service
filetransferproxy.settings.label_disable=Disabled
filetransferproxy.settings.label_disable_info=This server will not act as a file transfer proxy.
filetransferproxy.settings.label_enable=Enabled
filetransferproxy.settings.label_enable_info=This server will act as a file transfer proxy on port:
filetransferproxy.settings.label_port=Port:
filetransferproxy.settings.label_hardcoded_address=Override reported address
filetransferproxy.settings.label_hardcoded_optionality=(leave empty if an override is not needed)
filetransferproxy.settings.valid.port=Please enter a valid port.
filetransferproxy.settings.confirm.updated=File transfer proxy settings updated successfully.
filetransfer.error.disabled=File Transfer Has Been Disabled, Proxy Won&#39;t Function.

# File Transfer Proxy Stats

stat.filetransferproxy.transfered.name = Proxy Transfer Rate
stat.filetransferproxy.transfered.desc = The amount of data in kilobytes being transferred through the file transfer\
   proxy.
stat.filetransferproxy.transfered.units = Kb/s

# System Cache page
system.cache.title=Cache Summary
system.cache.cleared=Cache(s) cleared successfully.
system.cache.info=The server relies on its cache to run efficiently. Below is a summary of all \
    existing caches. To clear out the contents of a cache, click the checkbox next to the cache \
    you want to clear and click "Clear Selected" below.
system.cache.head.name=Cache Name
system.cache.head.max=Max Size
system.cache.head.lifetime=Max Lifetime
system.cache.head.current=Current Size
system.cache.head.percent=Percent Used
system.cache.head.effectiveness=Effectiveness*
system.cache.desc.effectiveness=* Effectiveness measures how well your cache is working. If the \
    effectiveness is low, that usually means that the cache is too small. Caches for which this \
    may be the case are specially flagged.
system.cache.head.culls=Cache culls in last
system.cache.total=Total:
system.cache.clear-selected=Clear Selected

# Upgrade process
upgrade.database.missing_schema=Missing database schema for {0}. Attempting to install...
upgrade.database.old_schema=Found old database version {0} for {1}. Upgrading to version {2}...
upgrade.database.unknown_db=Warning: database type unknown. You must manually upgrade your database.
upgrade.database.interbase_db=Warning: automatic upgrades of Interbase are not supported. You \
    must manually upgrade your database.
upgrade.database.success=Database update successful.
upgrade.database.failure=Database update failed. Please manually upgrade your database.

# Publish-Subscribe

startup.starting.pubsub=Publish-Subscribe domain: {0}
pubsub.form.default.title=Default Node configuration
pubsub.form.default.instruction=Set the default configuration for newly created nodes.
pubsub.form.conf.title=Node configuration
pubsub.form.conf.instruction=Please provide the configuration for node "{0}".
pubsub.form.conf.deliver_payloads=Deliver payloads with event notifications
pubsub.form.conf.notify_config=Notify subscribers when the node configuration changes
pubsub.form.conf.notify_delete=Notify subscribers when the node is deleted
pubsub.form.conf.notify_retract=Notify subscribers when items are removed from the node
pubsub.form.conf.presence_based=Only deliver notifications to available users
pubsub.form.conf.send_item_subscribe=Send items to new subscribers
pubsub.form.conf.subscribe=Allow subscriptions to node
pubsub.form.conf.subscription_required=New subscriptions require configuration
pubsub.form.conf.persist_items=Persist items to storage
pubsub.form.conf.max_items=Max number of items to persist
pubsub.form.conf.max_payload_size=Max payload size in bytes
pubsub.form.conf.type=Type of payload data to be provided at this node
pubsub.form.conf.body_xslt=Message body XSLT
pubsub.form.conf.dataform_xslt=Payload XSLT
pubsub.form.conf.access_model=Specify who may subscribe and retrieve items
pubsub.form.conf.publish_model=Publisher model
pubsub.form.conf.roster_allowed=Roster groups allowed to subscribe
pubsub.form.conf.contact=People to contact with questions
pubsub.form.conf.description=Description of the node
pubsub.form.conf.language=Default language
pubsub.form.conf.owner=Node owners
pubsub.form.conf.publisher=Node publishers
pubsub.form.conf.short_name=Short name for the node
pubsub.form.conf.itemreply=Select entity that should receive replies to items
pubsub.form.conf.replyroom=Multi-user chat room to which replies should be sent
pubsub.form.conf.replyto=Users to which replies should be sent
pubsub.form.conf.collection=The collection with which a node is affiliated.
pubsub.form.conf.node_type=Whether the node is a leaf (default) or a collection
pubsub.form.conf.children_association_policy=Who may associate leaf nodes with a collection
pubsub.form.conf.children_association_policy.all=Anyone may associate leaf nodes with the collection
pubsub.form.conf.children_association_policy.owners=Only collection node owners may associate leaf nodes with the collection
pubsub.form.conf.children_association_policy.whitelist=Only those on a whitelist may associate leaf nodes with the collection
pubsub.form.conf.children_association_whitelist=The list of JIDs that may associate leaf nodes with a collection
pubsub.form.conf.children_max=The maximum number of child nodes that can be associated with a collection
pubsub.form.conf.children=The child nodes (leaf or collection) associated with a collection
pubsub.notification.message.body=This message contains an event notification
pubsub.form.subscription.title=Subscription configuration
pubsub.form.subscription.instruction=Please provide the subscription configuration for node "{0}".
pubsub.form.subscription.deliver=Enable delivery?
pubsub.form.subscription.digest=Receive digest notifications?
pubsub.form.subscription.digest_frequency=Minimum number of milliseconds between sending any two \
    notification digests
pubsub.form.subscription.expire=Requested lease period
pubsub.form.subscription.include_body=Receive message body in addition to payload?
pubsub.form.subscription.show-values=Presence types which are allowed to receive notifications
pubsub.form.subscription.subscription_type=Receive notification of items or nodes
pubsub.form.subscription.subscription_depth=Receive notification from all or direct child nodes
pubsub.form.subscription.keywords=Keyword to match
pubsub.form.authorization.title=PubSub subscriber request
pubsub.form.authorization.instruction=Use the following form to approve or deny the subscription \
    request.
pubsub.form.authorization.node=Node ID
pubsub.form.authorization.subscriber=Subscriber Address
pubsub.form.authorization.allow=Allow this JID to subscribe to this pubsub node?
pubsub.command.pending-subscriptions.label=Authorize Pending Subscriptions
pubsub.command.pending-subscriptions.title=Authorize Pending Subscriptions
pubsub.command.pending-subscriptions.instruction=Select node to get pending subscriptions.
pubsub.command.pending-subscriptions.node=Node
pubsub.command.pending-subscriptions.error.idrequired=ID of node is missing.
pubsub.command.pending-subscriptions.error.manyIDs=More than one nodeID was selected.
pubsub.command.pending-subscriptions.success=Pending subscriptions have been sent.
pubsub.command.pending-subscriptions.error.forbidden=Permission denied.
pubsub.command.pending-subscriptions.error.badid=Invalid node ID was selected.

# Connection Manager settings Page

connection-manager.settings.title=Connection Manager Settings
connection-manager.settings.info=Clients can connect to Connection Managers to reduce load on the  \
        server thus achieving greater scalability. Connection Managers will open a few connections \
        to the server to transmit clients traffic.
connection-manager.settings.enabled.legend=Service Enabled
connection-manager.settings.label_disable=Disabled
connection-manager.settings.label_disable_info=Connection managers are not allowed to connect to this server.
connection-manager.settings.label_enable=Enabled
connection-manager.settings.label_enable_info=Connection managers can connect to this server.
connection-manager.settings.port=Port:
connection-manager.settings.valid.port=Please enter a valid port.
connection-manager.settings.defaultSecret=Password:
connection-manager.settings.valid.defaultSecret=Please specify a default secret key.
connection-manager.settings.confirm.updated=Connection managers information updated successfully.
connection-manager.details.title=Active Connection Managers for server: {0}
connection-manager.details.name=Name
connection-manager.details.address=IP Address
connection-manager.details.sessions=Client Sessions
connection-manager.details.no-managers-connected=There are no active connection managers.

# Manage updates Page

update.notification-message=A server or plugin update was found:
manage-updates.title=Manage Updates
manage-updates.info=The server will automatically check for server or plugins updates. When new \
        updates are found admins may receive notification messages with the updated components. \
        Use the form below to configure the update service.
manage-updates.config.updated=Configuration updated successfully.

manage-updates.enabled.legend=Service Enabled
manage-updates.label_disable=Disabled
manage-updates.label_disable_info=Administrators will have to manually verify for server of plugin updates.
manage-updates.label_enable=Enabled
manage-updates.label_enable_info=The server will automatically check for server or plugins updates.

manage-updates.notif.enabled.legend=Admins Notifications
manage-updates.notif.label_disable=Disabled
manage-updates.notif.label_disable_info=Administrators will not receive notifications when new updates are available.
manage-updates.notif.label_enable=Enabled
manage-updates.notif.label_enable_info=Administrators will receive notifications when new updates are available.

manage-updates.proxy.enabled.legend=Connection Method
manage-updates.proxy.label_disable=Direct Connection
manage-updates.proxy.label_disable_info=Use a direct connection to the internet to check for updates.
manage-updates.proxy.label_enable=Proxy Connection
manage-updates.proxy.label_enable_info=Specify a proxy server to check for updates:
manage-updates.proxy.host=Host:
manage-updates.proxy.port=Port:
manage-updates.proxy.valid.host=Please enter a valid host name.
manage-updates.proxy.valid.port=Please enter a port greater than zero.

# Available plugins page
plugin.available.title=Available Plugins
plugin.available.info=Plugins add new functionality to the server. The list of plugins available \
        to install is below. Once a plugin is downloaded it may take a moment to be installed. The \
        plugin will still appear in the list until it is actually installed.
plugin.available.name=Plugins
plugin.available.description=Description
plugin.available.version=Version
plugin.available.author=Author
plugin.available.file_size=File Size
plugin.available.install=Install
plugin.available.no_plugin=No new plugins available.
plugin.available.download=Download and Install
plugin.available.open_source= Open Source Plugins
plugin.available.installation.success = plugin installed successfully.
plugin.available.commercial_plugins = Commercial Plugins
plugin.available.outdated = The list of plugins below requires a newer version of the server.
plugin.available.outdated.update = Update the server now.
plugin.available.deprecated=These plugins that are installed are compatible with older versions of the server only.

plugin.available.autoupdate = Available plugins list auto-updated on
plugin.available.autoupdate.on = Auto update is turned on.
plugin.available.autoupdate.off = Auto update is off.
plugin.available.manual.update = Update Now.
plugin.available.no.list = The list of available plugins has not yet been downloaded.
plugin.available.no.plugin = Plugin information has not yet been downloaded.
plugin.available.list = Click here to download.
plugin.available.no.list.description =  In order to install plugins, the list of available plugins must be download \
                    from Jive Software. Once the plugins have been downloaded, you may \
                    chooser which plugins to install.
plugin.available.auto.update.currently = Auto-update is currently
plugin.available.auto.update.currently.disabled = disabled
plugin.available.click.here = Click here
plugin.available.change = to change the auto-update settings.
plugin.available.cancel.redirect = Leaving this page will cause all downloads to cancel. Leave anyway?
plugin.available.error.downloading = Unable to download plugin(s). Please try again.


# Server bytes statistics

server_bytes.stats.incoming.name=Server Traffic
server_bytes.stats.incoming.description=Kb of traffic per minute
server_bytes.stats.incoming.label=Kb of traffic per minute
server_bytes.stats.outgoing.name=Server Traffic
server_bytes.stats.outgoing.description=Kb of traffic per minute
server_bytes.stats.outgoing.label=Kb of traffic per minute


# javascript calendar

calendar.info = About the calendar
calendar.about = DHTML Date/Time Selector
calendar.prev_year = Prev. year (hold for menu)
calendar.prev_month = Prev. month (hold for menu)
calendar.go_today = Go Today
calendar.next_month = Next month (hold for menu)
calendar.next_year = Next year (hold for menu)
calendar.select_date = Select date
calendar.drag_to_move = Drag to move
calendar.part_today =  (today)
calendar.day_first = Display %s first
calendar.weekend = 0,6
calendar.close = Close
calendar.today = Today
calendar.time_part = (Shift-)Click or drag to change value
calendar.time = Time:

# Enterprise Download Page
plugin.enterprise.download.error =  Unable to download the Enterprise plugin. Please try again.
plugin.enterprise.dont.show= Don&#39;t show this page again
plugin.enterprise.installing = Installing Enterprise Plugin...
plugin.enterprise.installed = Enterprise plugin installed successfully. Refreshing momentarily...

# http bind settings page

httpbind.settings.title=HTTP Bind Settings
httpbind.settings.info=HTTP binding allows clients using the HTTP protocol to connect to the server.
httpbind.settings.label_disable=Disabled
httpbind.settings.label_disable_info=Clients will not be able to connect with this server using HTTP binding.
httpbind.settings.label_enable=Enabled
httpbind.settings.label_enable_info=Clients can connect to this server using HTTP binding.
httpbind.settings.vanilla_port=Port:
httpbind.settings.label_seperate=Use Admin Console Ports
httpbind.settings.label_seperate_info=The HTTP bind service will be run on the same ports as the admin console
httpbind.settings.label_same=Use Distinct Ports
httpbind.settings.label_same_info=The HTTP bind service will use distinct ports from those of the admin console
httpbind.settings.secure_port=SSL Port:
httpbind.settings.error.general=An error has occurred, check the log file for details.
httpbind.settings.error.port=An error has occurred configuring the HTTP binding ports, check the error log for more details.
httpbind.settings.script.group=Script Syntax
httpbind.settings.script.label_enable=Enabled
httpbind.settings.script.label_enable_info=Allows BOSH clients with limited access to connect to the server
httpbind.settings.script.label_disable=Disabled
httpbind.settings.script.label_disable_info=Does not allow clients with limited access to connect to the server
httpbind.settings.cors.group=Provides support for CORS (Cross-Origin Resource Sharing)
httpbind.settings.cors.label_enable=Enabled
httpbind.settings.cors.label_enable_info=Activate CORS support for cross domain scripting
httpbind.settings.cors.domain_list=Enter domain list below separated by commas or * to allow any:
httpbind.settings.cors.label_disable=Disabled
httpbind.settings.cors.label_disable_info=Disable CORS support
httpbind.settings.xff.group=Provides support for XFF (X-Forwarded-For) headers
httpbind.settings.xff.label_enable=Enabled
httpbind.settings.xff.label_enable_info=Activate XFF support for proxied HTTP requests
httpbind.settings.xff.forwarded_for=HTTP header for originating client IP address (X-Forwarded-For):
httpbind.settings.xff.forwarded_server=HTTP header for proxied Server name (X-Forwarded-Server):
httpbind.settings.xff.forwarded_host=HTTP header for proxied Host (X-Forwarded-Host):
httpbind.settings.xff.host_name=Host name to be returned for all proxied responses:
httpbind.settings.xff.label_disable=Disabled
httpbind.settings.xff.label_disable_info=Disable XFF support
httpbind.settings.clientauth.boxtitle=Mutual Authentication
httpbind.settings.clientauth.info=In addition to requiring peers to use encryption (which will force them to verify the security certificates of this Openfire instance) an additional level of security can be enabled. With this option, the server can be configured to verify certificates that are to be provided by the peers. This is commonly referred to as &#39;mutual authentication&#39;.
httpbind.settings.clientauth.label_disabled=<b>Disabled</b> - Peer certificates are not verified.
httpbind.settings.clientauth.label_wanted=<b>Wanted</b> - Peer certificates are verified, but only when they are presented by the peer.
httpbind.settings.clientauth.label_needed=<b>Needed</b> - A connection cannot be established if the peer does not present a valid certificate.


# Profile Settings

profile-settings.title=Profile Settings
profile-settings.info=The server is currently using the following user and group system. When using \
    LDAP integration it is possible to alter current integration settings. However, \
    if you want to change the user and group system then you will need to re-run the setup process.
profile-settings.ldap_mapping_info=LDAP Settings

# Ports section/page

ports.interface=Interface
ports.port=Port
ports.type=Type
ports.description=Description
ports.all_ports=All addresses
ports.plaintext.desc=On this port plain-text connections are established, which, depending on configurable {0}security settings{1}, can (or must) be upgraded to encrypted connections.
ports.legacymode.desc=Connections established on this port are established using a pre-encrypted connection. This type of connectivity is commonly referred to as the "old-style" or "legacy" method of establishing encrypted connections. Configuration details can be modified in the {0}security settings{1}.
ports.client_to_server=Client to Server
ports.client_to_server.desc=The standard port for clients to connect to the server.
ports.client_to_server.desc_old_ssl=The port used for clients to connect to the server using the old SSL/TLS method.
ports.server_to_server=Server to Server
ports.server_to_server.desc=The port used for remote servers to connect to this server.
ports.connection_manager=Connection Manager
ports.connection_manager.desc=The port used for connection managers to connect to the server.
ports.connection_manager.desc_old_ssl=The port used for connection managers to the server using the old SSL/TLS method.
ports.external_components=External Components
ports.external_components.desc=The port used for external components to connect to the server.
ports.external_components.desc_old_ssl=The port used for external components to the server using the old SSL/TLS method.
ports.admin_console=Admin Console
ports.admin_console.desc_unsecured=The port used for unsecured Admin Console access.
ports.admin_console.desc_secured=The port used for secured Admin Console access.
ports.file_proxy=File Transfer Proxy
ports.file_proxy.desc=The port used for the proxy service that allows file transfers to occur between two entities \
  on the XMPP network.
ports.http_bind=HTTP Binding
ports.http_bind.desc_unsecured=The port used for unsecured HTTP client connections.
ports.http_bind.desc_secured=The port used for secured HTTP client connections.
ports.media_proxy=Real time media proxy
ports.media_proxy.desc=The port used for the proxy service that allows Jingle connections between two entities on \
  the XMPP network.
ports.jmx_console=JMX Console
ports.jmx_console.desc=The port used by the JMX connector to provide JConsole access to Openfire via RMI.
ports.jmx_console.alt=Requires Openfire admin credentials
ports.secure.alt=This port uses SSL to encrypt traffic over the network

# Media Proxy

mediaproxy.desc = The media proxy enables clients to make rich media (including VoIP) connections to one another \
    when peer to peer connections fail, such as when one or both clients are behind a \
    strict firewall.
mediaproxy.settings.success = Settings updated successfully.
mediaproxy.form.label = Media Proxy Settings
mediaproxy.form.enabled = Enabled
mediaproxy.form.enabled.desc = This server will act as a media proxy.
mediaproxy.form.disabled = Disabled
mediaproxy.form.disabled.desc = This server will not act as a media proxy.
mediaproxy.form.idletimeout = Session Idle Timeout (in seconds)
mediaproxy.form.idletimeout.tip = This value is usually bigger than 15 seconds.
mediaproxy.form.lifetime = Session Life Time (in seconds)
mediaproxy.form.lifetime.tip = Life Time is the maximum time that a Session can lives. After this time it is destroyed, even if it stills active.
mediaproxy.form.minport = Port Range Min
mediaproxy.form.maxport = Port Range Max
mediaproxy.form.echoport = Echo Test Port

mediaproxy.summary.label = Active Sessions Summary
mediaproxy.summary.desc = Sessions are Media Proxy Channels that controls packet relaying. \
    The list below shows current sessions running and which user created the channel.
mediaproxy.summary.session.creator  = Creator
mediaproxy.summary.session.port = Port
mediaproxy.summary.session.server = Server
mediaproxy.summary.session.inactivity = Inactivity(secs)
mediaproxy.summary.session.type = Type
mediaproxy.summary.session.noactive = No active Sessions
mediaproxy.summary.stopbutton = Stop Active Sessions

# Import keystore certificate page

ssl.import.certificate.keystore.title=Import Signed Certificate for Socket-based Communication
ssl.import.certificate.keystore.info=Use the form below to import a private key and certificate that was provided by a \
  Certificate Authority. Make sure that root certificates of the CA signing the certificate are present in the \
  truststore. Otherwise you will need to manually import them using the "keytool" command line tool. If you are \
  seeing errors related to "Invalid key size" you might need to install "Java Cryptography Extension (JCE) \
  Unlimited Strength Jurisdiction Policy Files" from {0}here{1}.
ssl.import.certificate.keystore.boxtitle=Import Private Key and Certificate
ssl.import.certificate.keystore.pass-phrase=Pass Phrase used for creating Private Key:
ssl.import.certificate.keystore.private-key=Content of Private Key file:
ssl.import.certificate.keystore.private-key.title=Private Key
ssl.import.certificate.keystore.private-key.info=Please provide the PEM representation of the private key that should be used to identify Openfire.
ssl.import.certificate.keystore.certificate=Content of Certificate file:
ssl.import.certificate.keystore.certificate.title=Certificate
ssl.import.certificate.keystore.certificate.info=Please provide the PEM representation of the certificate chain that represents the identity of Openfire. Note that the certificate chain must be based on the private key provided above.
ssl.import.certificate.keystore.error.private-key=Please specify the content of the private key.
ssl.import.certificate.keystore.error.certificate=Please specify the content of the certificate to import.
ssl.import.certificate.keystore.error.import=There was an error while trying to import the private key and signed certificate.

# Import truststore certificate page

ssl.import.certificate.truststore.boxtitle=Import CA Certificate
ssl.import.certificate.truststore.error.connection-type=Connection Type has not been specified (or is unrecognized).
ssl.import.certificate.truststore.error.alias-missing=Please provide an alias for this certificate.
ssl.import.certificate.truststore.error.alias-exists=A certificate is already stored using this alias. Please provide a different alias, or remove the existing certificate.
ssl.import.certificate.truststore.error.certificate=Please specify the content of the certificate to import.
ssl.import.certificate.truststore.error.import=There was an error while trying to import the certificate.
ssl.import.certificate.truststore.intro=Use the form below to import a certificate that represents a trusted party that can be used when verifying peer certificates while establishing encrypted communication.

# Room Occupants Page

muc.room.occupants.title=Room Occupants
muc.room.occupants.info=Room summary is show in the following table:
muc.room.occupants.detail.info = Current room occupants are listed in the following table:
muc.room.occupants.user=User
muc.room.occupants.nickname=Nickname
muc.room.occupants.role=Role
muc.room.occupants.affiliation=Affiliation
muc.room.occupants.kick=Kick
muc.room.occupants.kicked=Kicked {0} from the room.
muc.room.occupants.kickfailed=Failed to kick {0} from the room.  Most likely this is because they are a moderator or owner.
muc.room.occupants.node=Cluster Node
muc.room.occupants.local=Local
muc.room.occupants.remote=Remote
muc.room.occupants.cluster-node=Cluster Node

# Clustering page

system.clustering.title=Clustering
system.clustering.info=Clustering allows the server to scale a lot more and at the same time avoid a single point of \
  failure. Use the form to below to enable or disable clustering for this system. After disabling clustering this \
  system will leave the cluster but the cluster will remain active with the remaining cluster nodes. When clustering \
  is enabled this page will show information about the load each cluster node is having.
system.clustering.enabled=Clustering was enabled successfully.
system.clustering.disabled=Clustering was disabled successfully.
system.clustering.failed-start=Failed to start or join an existing cluster. Check the error log for more information.
system.clustering.enabled.legend=Clustering Enabled
system.clustering.label_disable=Disabled
system.clustering.label_disable_info=This system is not running in a cluster.
system.clustering.label_enable=Enabled
system.clustering.label_enable_info=This system is part of a cluster.
system.clustering.label_enable_info2=Note: enabling clustering may take up to 30 seconds.
system.clustering.overview.label=Cluster Overview
system.clustering.overview.info=Below is an overview of your cluster. You have {0} node(s) running and you are \
  licensed to {1} node(s) in this cluster. To see more information, click each node. The row in {2}yellow{3} \
  indicates the local node.
system.clustering.overview.node=Nodes
system.clustering.overview.joined=Joined
system.clustering.overview.clients=Clients
system.clustering.overview.incoming_servers=Incoming Servers
system.clustering.overview.outgoing_servers=Outgoing Servers
system.clustering.overview.memory=Memory
system.clustering.not-available=Clustering not available
system.clustering.using-embedded-db=Clustering is not available when using an embedded database. You need to switch to an external database to use clustering.
system.clustering.not-installed=Clustering support was not found on the system. Install a <a href="available-plugins.jsp">plugin</a> that adds clustering support.
system.clustering.not-valid-license=Clustering license is not valid. You need to update your license to enable clustering.
system.clustering.starting=Clustering is being started. It may take up to 30 seconds to complete. Click {0}here{1} to refresh.
system.clustering.versions.label=Cluster Versions Overview

# Security Auditor page

security.audit.viewer.title=Security Audit Log Viewer
security.audit.viewer.write_only=The security audit provider configured for this server only accepts log events, and does not provide them for viewing from this interface.
security.audit.viewer.view_url=The following address refers to where you can view the logs.  Depending on the interface, you may need to log in again to view the logs.
security.audit.viewer.per-page=Events per page
security.audit.viewer.total=Total number of events
security.audit.viewer.filtered=Filtered events
security.audit.viewer.timestamp-from=From
security.audit.viewer.timestamp-to=To
security.audit.viewer.id=Id
security.audit.viewer.username=Username
security.audit.viewer.node=Node
security.audit.viewer.event=Event
security.audit.viewer.timestamp=Timestamp
security.audit.viewer.show_details=Show details
security.audit.viewer.hide_details=Hide details

# Client Connections Settings page
client.connections.settings.title=Client Connections Settings
client.connections.settings.confirm.updated=Client connections settings have been updated successfully.
client.connections.settings.info=Use the forms below to configure how XMPP clients connect \
        to the XMPP domain that&#39;s provided by this server. You can also {0}view the client sessions{1} \
        that are currently connected to this server.
client.connections.settings.ports.title=Client Ports
client.connections.settings.idle.title=Idle Connections Policy
client.connections.settings.idle.info=Openfire can disconnect clients of which the connection appears \
        to be lost. Lost connections are detected based on the amount of time that a client has been idle.
client.connections.settings.idle.enable=Disconnect clients after they have been idle for
client.connections.settings.idle.disable=Do not disconnect clients that are idle.
client.connections.settings.idle.valid_timeout=A valid timeout is a positive, non-zero value.
client.connections.settings.ping.info=Openfire can send an XMPP Ping request to clients that are idle, \
        before they are disconnected. Clients must respond to such a request, which allows Openfire to \
        determine if the client connection has indeed been lost.
client.connections.settings.ping.footnote=The XMPP specification requires all clients to respond to request. \
        If a client does not support the XMPP Ping request, it must return an error (which in itself is a response too).
client.connections.settings.ping.enable=Send an XMPP Ping request to idle clients.
client.connections.settings.ping.disable=Do not send XMPP Ping requests to idle clients.

# Connection type and mode
connection-type.socket-s2s=server-to-server (federation)
connection-type.socket-c2s=client-to-server
connection-type.bosh-c2s=HTTP-binding (BOSH)
connection-type.webadmin=admin console
connection-type.component=external component
connection-type.connection-manager=connection manager
connection-type.unspecified=unspecified
connection-mode.plain=plain text (with STARTSSL)
connection-mode.legacy=encrypted (legacy-mode)
connection-mode.unspecified=unspecified

# DNS SRV Records check
system.dns.srv.check.title=DNS SRV Record verification
system.dns.srv.check.name=Current DNS Configuration Evaluation
system.dns.srv.check.info=To compose the information on this page, a DNS SRV query has been made, using the value of <tt>{0}</tt>, which is the XMPP domain name that is configured for Openfire. Any resulting records are inspected for a match against the value of <tt>{1}</tt>, which is the fully qualified domain name of the server that is running Openfire, as {2}configured here{3}.
system.dns.srv.check.rationale=Without a valid DNS SRV record, clients are likely to have trouble connecting to your server. Even when clients provide a manual connect host, it is likely that they provide a different value than the fully qualified domain name that is configured for your server, which will cause problems with certain authentication mechanisms. It is recommended to have a DNS SRV record for this XMPP domain that matches the fully qualified domain name of the server on which you are running this instance of Openfire.
system.dns.srv.check.example=It is expected that your DNS configuration has at least two SRV records, which are similar to this (values like TTL, priority and weight are examples, and might be different in your configuration):
system.dns.srv.check.disclaimer=Note that changes that have been applied to DNS configuration might take a while to propagate. It might take some time for Openfire to be able to see the changes that were made to your DNS configuration.
system.dns.srv.check.detected_matching_records.one-liner=Successfully identified A DNS SRV record for this host.
system.dns.srv.check.detected_matching_records.description=The DNS SRV records for this XMPP domain contain one that matches this server.
system.dns.srv.check.xmppdomain_equals_hostname.one-liner=No DNS SRV records for this host are found, but none are needed.
system.dns.srv.check.xmppdomain_equals_hostname.description=There are no DNS SRV records for this XMPP domain, but as the fully qualified domain name of this host is equal to the XMPP domain name, none are needed.
system.dns.srv.check.no-records.one-liner=No DNS SRV records for this host are found.
system.dns.srv.check.no-records.description=There appear to be no DNS SRV records at all for this XMPP domain. With the current configuration of Openfire, it is recommended that DNS SRV records are created for this server.
system.dns.srv.check.no-match.one-liner=DNS SRV records do not include this host.
system.dns.srv.check.no-match.description=DNS SRV records for this XMPP domain are found, but none of them match the fully qualified domain name of this server. This typically occurs when the DNS SRV record uses a different identifier for this host than the fully qualified domain name as configured in Openfire. This should be corrected, as it is known to cause problems with certain authentication mechanisms. Another possibility is that this instance of Openfire is part of a cluster, but has not yet been included in the DNS configuration.
system.dns.srv.check.label.client-host=Host (xmpp-client)
system.dns.srv.check.label.client-host-tls=Host (xmpps-client)
system.dns.srv.check.label.server-host=Host (xmpp-server)
system.dns.srv.check.label.server-host-tls=Host (xmpps-server)
system.dns.srv.check.label.port=Port
system.dns.srv.check.label.priority=Priority
system.dns.srv.check.label.weight=Weight
system.dns.srv.check.recordbox.title=DNS SRV records
system.dns.srv.check.recordbox.description=The table below lists all DNS SRV records for the XMPP domain that is services by this instance of Openfire. The first table contains all client-to-server records, the last table all server-to-server records.

# vcard settings.
vcard.read_only=The VCard provider is read-only.

# Cache details
system.cache-details.title=Contents of cache {0}
system.cache-details.cache_not_found=The cache with name {0} could not be found.
system.cache-details.key=Cache key
system.cache-details.value=Cache value
system.cache-details.total=Total number of cache entries
system.cache-details.filtered=Filtered cache entries
system.cache-details.per-page=Entries per page
system.cache-details.alt_delete=Delete cache entry
system.cache-details.delete_confirm=Are you sure you want to delete the cache entry with key \\n{0}?\\nThis may have adverse affects on the running of the system.
system.cache-details.deleted=The cache entry with key {0} was deleted.
system.cache-details.key_not_found=The cache entry with key {0} could not be deleted - it may have already expired.
system.cache-details.cancelled=The request was cancelled and no changes were made to the cache.<|MERGE_RESOLUTION|>--- conflicted
+++ resolved
@@ -1720,10 +1720,10 @@
 system_property.httpbind.request.header.size=The maximum size in bytes of request headers in the BOSH endpoint. Larger headers will allow for more and/or larger cookies plus larger form content encoded in a URL. However, larger headers consume more memory and can make a server more vulnerable to denial of service attacks.
 
 system_property.adminConsole.sessionTimeout=The maximum idle time of a HTTP session in the admin console.
-<<<<<<< HEAD
+
 system_property.xep398.enabled=Enable or disable XEP-398 (Avatarconversion).
 system_property.xep398.onlypep=If enabled, avatars will only be saved to PEP storage.
-=======
+
 system_property.xmpp.httpbind.client.maxpause=The maximum length of a temporary session pause that a BOSH client MAY request.
 system_property.xmpp.httpbind.client.requests.wait=Returns the longest time that Openfire is allowed to wait before responding to any request of a BOSH session. This enables the client to prevent its TCP connection from expiring due to inactivity, as well as to limit the delay before it discovers any network failure.
 system_property.xmpp.httpbind.client.requests.polling=Openfire SHOULD include two additional attributes in the BOSH session creation response element, specifying the shortest allowable polling interval and the longest allowable inactivity period (both in seconds). Communication of these parameters enables the client to engage in appropriate behavior (e.g., not sending empty request elements more often than desired, and ensuring that the periods with no requests pending are never too long).
@@ -1734,7 +1734,7 @@
 system_property.xmpp.httpbind.worker.threads=Maximum number of threads used to process incoming BOSH data. Defaults to the same amount of threads as what's used for non-BOSH/TCP-connected XMPP clients. Note: Apart from the processing threads configured in this class, the server also uses a thread pool to perform the network IO (see property 'httpbind.client.processing.threads'). BOSH installations expecting heavy loads may want to allocate additional threads to this worker pool to ensure timely delivery of inbound packets.
 system_property.xmpp.httpbind.worker.timeout=Duration that unused, surplus threads that once processed BOSH data are kept alive. See also property 'httpbind.client.processing.threads-timeout'
 system_property.xmpp.httpbind.worker.cleanupcheck=Interval in which a check is executed that will cleanup unused/inactive BOSH sessions.
->>>>>>> b37c3663
+
 
 # Server properties Page
 
