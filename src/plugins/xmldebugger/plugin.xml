--- conflicted
+++ resolved
@@ -9,11 +9,7 @@
     <description>Prints XML traffic to the stdout (raw and interpreted XML)</description>
     <author>Jive Software</author>
     <version>1.7.1-SNAPSHOT</version>
-<<<<<<< HEAD
-    <date>03/06/2017</date>
-=======
     <date>06/18/2018</date>
->>>>>>> 006a329f
     <minServerVersion>4.0.0</minServerVersion>
     <minJavaVersion>1.8</minJavaVersion>
 
