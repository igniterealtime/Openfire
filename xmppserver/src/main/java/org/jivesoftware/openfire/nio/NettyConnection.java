/*
 * Copyright (C) 2005-2008 Jive Software, 2022-2023 Ignite Realtime Foundation. All rights reserved.
 *
 * Licensed under the Apache License, Version 2.0 (the "License");
 * you may not use this file except in compliance with the License.
 * You may obtain a copy of the License at
 *
 *     http://www.apache.org/licenses/LICENSE-2.0
 *
 * Unless required by applicable law or agreed to in writing, software
 * distributed under the License is distributed on an "AS IS" BASIS,
 * WITHOUT WARRANTIES OR CONDITIONS OF ANY KIND, either express or implied.
 * See the License for the specific language governing permissions and
 * limitations under the License.
 */

package org.jivesoftware.openfire.nio;

import io.netty.channel.Channel;
import io.netty.channel.ChannelFuture;
import io.netty.channel.ChannelFutureListener;
import io.netty.channel.ChannelHandlerContext;
import io.netty.handler.codec.compression.JZlibDecoder;
import io.netty.handler.codec.compression.JZlibEncoder;
import io.netty.handler.ssl.SslContext;
import io.netty.handler.ssl.SslHandler;
import io.netty.handler.traffic.ChannelTrafficShapingHandler;
import org.jivesoftware.openfire.Connection;
import org.jivesoftware.openfire.ConnectionCloseListener;
import org.jivesoftware.openfire.PacketDeliverer;
import org.jivesoftware.openfire.auth.UnauthorizedException;
import org.jivesoftware.openfire.net.ServerTrafficCounter;
import org.jivesoftware.openfire.net.StanzaHandler;
import org.jivesoftware.openfire.session.LocalSession;
import org.jivesoftware.openfire.session.Session;
import org.jivesoftware.openfire.spi.ConnectionConfiguration;
import org.jivesoftware.openfire.spi.EncryptionArtifactFactory;
import org.slf4j.Logger;
import org.slf4j.LoggerFactory;
import org.xmpp.packet.Packet;
import org.xmpp.packet.StreamError;

import javax.annotation.Nullable;
import javax.net.ssl.SSLPeerUnverifiedException;
import java.net.InetAddress;
import java.net.InetSocketAddress;
import java.net.SocketAddress;
import java.net.UnknownHostException;
import java.security.cert.Certificate;
import java.util.HashMap;
import java.util.Map;
import java.util.Optional;
import java.util.concurrent.atomic.AtomicReference;

import static com.jcraft.jzlib.JZlib.Z_BEST_COMPRESSION;
import static org.jivesoftware.openfire.nio.NettyConnectionHandler.WRITTEN_BYTES;
import static org.jivesoftware.openfire.spi.NettyServerInitializer.TRAFFIC_HANDLER_NAME;

/**
 * Implementation of {@link Connection} interface specific for Netty connections.
 *
 * @author Matthew Vivian
 * @author Alex Gidman
 */
<<<<<<< HEAD
public class NettyConnection implements Connection{
=======
public class NettyConnection implements Connection {
>>>>>>> 8d8dd7f1

    private static final Logger Log = LoggerFactory.getLogger(NettyConnection.class);
    public static final String SSL_HANDLER_NAME = "ssl";
    private final ConnectionConfiguration configuration;

    /**
     * The utf-8 charset for decoding and encoding XMPP packet streams.
     */
    public static final String CHARSET = "UTF-8";

    public LocalSession session;
    private final ChannelHandlerContext channelHandlerContext;

    final private Map<ConnectionCloseListener, Object> closeListeners = new HashMap<>();

    /**
     * Deliverer to use when the connection is closed or was closed when delivering
     * a packet.
     */
    private final PacketDeliverer backupDeliverer;
    private int majorVersion = 1;
    private int minorVersion = 0;

    private boolean usingSelfSignedCertificate;

    /**
     * Flag that specifies if the connection should be considered closed. Closing a NIO connection
     * is an asynch operation so instead of waiting for the connection to be actually closed just
     * keep this flag to avoid using the connection between #close was used and the socket is actually
     * closed.
     */
    private final AtomicReference<State> state = new AtomicReference<>(State.OPEN);
    private boolean isEncrypted = false;

    public NettyConnection(ChannelHandlerContext channelHandlerContext, @Nullable PacketDeliverer packetDeliverer, ConnectionConfiguration configuration ) {
        this.channelHandlerContext = channelHandlerContext;
        this.backupDeliverer = packetDeliverer;
        this.configuration = configuration;
    }

    @Override
    public boolean validate() {
        if (isClosed()) {
            return false;
        }
        deliverRawText(" ");
        return !isClosed();
    }

    @Override
    public void registerCloseListener(ConnectionCloseListener listener, Object callback) {
        if (isClosed()) {
            listener.onConnectionClose(session);
        }
        else {
            closeListeners.put( listener, callback );
        }
    }

    @Override
    public void removeCloseListener(ConnectionCloseListener listener) {
        closeListeners.remove( listener );
    }

    @Override
    public byte[] getAddress() throws UnknownHostException {
        final SocketAddress remoteAddress = channelHandlerContext.channel().remoteAddress();
        if (remoteAddress == null) throw new UnknownHostException();
        final InetSocketAddress socketAddress = (InetSocketAddress) remoteAddress;
        final InetAddress address = socketAddress.getAddress();
        return address.getAddress();
    }

    @Override
    public String getHostAddress() throws UnknownHostException {
        final SocketAddress remoteAddress = channelHandlerContext.channel().remoteAddress();
        if (remoteAddress == null) throw new UnknownHostException();
        final InetSocketAddress socketAddress = (InetSocketAddress) remoteAddress;
        final InetAddress inetAddress = socketAddress.getAddress();
        return inetAddress.getHostAddress();
    }

    @Override
    public String getHostName() throws UnknownHostException {
        final SocketAddress remoteAddress = channelHandlerContext.channel().remoteAddress();
        if (remoteAddress == null) throw new UnknownHostException();
        final InetSocketAddress socketAddress = (InetSocketAddress) remoteAddress;
        final InetAddress inetAddress = socketAddress.getAddress();
        return inetAddress.getHostName();
    }

    @Override
    public Certificate[] getLocalCertificates() {
        SslHandler sslhandler = (SslHandler) channelHandlerContext.channel().pipeline().get(SSL_HANDLER_NAME);

        if (sslhandler != null) {
            return sslhandler.engine().getSession().getLocalCertificates();
        }
        return new Certificate[0];
    }

    @Override
    public Certificate[] getPeerCertificates() {
        SslHandler sslhandler = (SslHandler) channelHandlerContext.channel().pipeline().get(SSL_HANDLER_NAME);
        try {
            if (sslhandler != null) {
                return sslhandler.engine().getSession().getPeerCertificates();
            }
        } catch (SSLPeerUnverifiedException e) {
            if (Log.isTraceEnabled()) {
                // This is perfectly acceptable when mutual authentication is not enforced by Openfire configuration.
                Log.trace("Peer does not offer certificates in session: " + session, e);
            }
        }
        return new Certificate[0];
    }

    @Override
    public Optional<String> getTLSProtocolName() {
        SslHandler sslhandler = (SslHandler) channelHandlerContext.channel().pipeline().get(SSL_HANDLER_NAME);
        return Optional.ofNullable(sslhandler.engine().getSession().getProtocol());
    }

    @Override
    public Optional<String> getCipherSuiteName() {
        SslHandler sslhandler = (SslHandler) channelHandlerContext.channel().pipeline().get(SSL_HANDLER_NAME);
        return Optional.ofNullable(sslhandler.engine().getSession().getCipherSuite());
    }

    @Override
    public void setUsingSelfSignedCertificate(boolean isSelfSigned) {
        this.usingSelfSignedCertificate = isSelfSigned;
    }

    @Override
    public boolean isUsingSelfSignedCertificate() {
        return usingSelfSignedCertificate;
    }

    @Override
    @Nullable
    public PacketDeliverer getPacketDeliverer() {
        return backupDeliverer;
    }

    @Override
    public void close() {
        close(null);
    }

    @Override
    public void close(@Nullable final StreamError error) {
        if (state.compareAndSet(State.OPEN, State.CLOSED)) {

            // Ensure that the state of this connection, its session and the MINA context are eventually closed.

            if (session != null) {
                session.setStatus(Session.Status.CLOSED);
            }

            String rawEndStream = "";
            if (error != null) {
                rawEndStream = error.toXML();
            }
            rawEndStream += "</stream:stream>";

            try {
                deliverRawText(rawEndStream);
            } catch (Exception e) {
                Log.error("Failed to deliver stream close tag: " + e.getMessage());
            }

            try {
                // TODO don't block, handle errors async with custom ChannelFutureListener
                this.channelHandlerContext.close().addListener(ChannelFutureListener.FIRE_EXCEPTION_ON_FAILURE).sync();
            } catch (Exception e) {
                Log.error("Exception while closing Netty session", e);
            }
            notifyCloseListeners(); // clean up session, etc.
            closeListeners.clear();
        }
    }

    @Override
    public void systemShutdown() {
        close(new StreamError(StreamError.Condition.system_shutdown));
    }

    /**
     * Notifies all close listeners that the connection has been closed.
     * Used by subclasses to properly finish closing the connection.
     */
    private void notifyCloseListeners() {
        for( final Map.Entry<ConnectionCloseListener, Object> entry : closeListeners.entrySet() )
        {
            if (entry.getKey() != null) {
                try {
                    entry.getKey().onConnectionClose(entry.getValue());
                } catch (Exception e) {
                    Log.error("Error notifying listener: " + entry.getKey(), e);
                }
            }
        }
    }

    @Override
    public void init(LocalSession owner) {
        session = owner;
    }

    @Override
    public void reinit(LocalSession owner) {
        session = owner;
        StanzaHandler stanzaHandler = this.channelHandlerContext.channel().attr(NettyConnectionHandler.HANDLER).get();
        stanzaHandler.setSession(owner);

        // ConnectionCloseListeners are registered with their session instance as a callback object. When re-initializing,
        // this object needs to be replaced with the new session instance (or otherwise, the old session will be used
        // during the callback. OF-2014
        for ( final Map.Entry<ConnectionCloseListener, Object> entry : closeListeners.entrySet() )
        {
            if ( entry.getValue() instanceof LocalSession ) {
                entry.setValue( owner );
            }
        }
    }

    @Override
    public boolean isInitialized() {
        return session != null && !isClosed();
    }

    @Override
    public boolean isClosed() {
        return state.get() == State.CLOSED;
    }

    @Override
    @Deprecated // Remove in Openfire 4.9 or later.
    public boolean isSecure() {
        return isEncrypted();
    }

    @Override
    public boolean isEncrypted() {
        return isEncrypted;
    }

    public void setEncrypted(boolean encrypted) {
        isEncrypted = encrypted;
    }

    @Override
    public void deliver(Packet packet) throws UnauthorizedException {
        if (isClosed()) {
            if (backupDeliverer != null) {
                backupDeliverer.deliver(packet);
            } else {
                Log.trace("Discarding packet that was due to be delivered on closed connection {}, for which no backup deliverer was configured.", this);
            }
        }
        else {
            boolean errorDelivering = false;
            try {
                ChannelFuture f = channelHandlerContext.writeAndFlush(packet.getElement().asXML());
                updateWrittenBytesCounter(channelHandlerContext);
                // TODO - handle errors more specifically
                // Currently errors are handled by the default exceptionCaught method (log error, close channel)
                // We can add a new listener to the ChannelFuture f for more specific error handling.
            }
            catch (Exception e) {
                Log.debug("Error delivering packet:\n" + packet, e);
                errorDelivering = true;
            }
            if (errorDelivering) {
                close();
                // Retry sending the packet again. Most probably if the packet is a
                // Message it will be stored offline
                if (backupDeliverer != null) {
                    backupDeliverer.deliver(packet);
                } else {
                    Log.trace("Discarding packet that failed to be delivered to connection {}, for which no backup deliverer was configured.", this);
                }
            }
            else {
                session.incrementServerPacketCount();
            }
        }
    }

    @Override
    public void deliverRawText(String text) {
        Log.trace("Sending: " + text);
        if (!isClosed()) {
            ChannelFuture f = channelHandlerContext.writeAndFlush(text);
            updateWrittenBytesCounter(channelHandlerContext);
            // TODO - handle errors more specifically
            // Currently errors are handled by the default exceptionCaught method (log error, close channel)
            // We can add a new listener to the ChannelFuture f for more specific error handling.
        }
    }

    /**
     * Updates the system counter of written bytes. This information is used by the outgoing
     * bytes statistic.
     *
     * @param ctx the context for the channel writing bytes
     */
    private void updateWrittenBytesCounter(ChannelHandlerContext ctx) {
        ChannelTrafficShapingHandler handler = (ChannelTrafficShapingHandler) ctx.channel().pipeline().get(TRAFFIC_HANDLER_NAME);
        if (handler != null) {
            long currentBytes = handler.trafficCounter().lastWrittenBytes();
            Long prevBytes = ctx.channel().attr(WRITTEN_BYTES).get();
            long delta;
            if (prevBytes == null) {
                delta = currentBytes;
            } else {
                delta = currentBytes - prevBytes;
            }
            ctx.channel().attr(WRITTEN_BYTES).set(currentBytes);
            ServerTrafficCounter.incrementOutgoingCounter(delta);
        }
    }

    public void startTLS(boolean clientMode, boolean directTLS) throws Exception {

        final EncryptionArtifactFactory factory = new EncryptionArtifactFactory( configuration );

        final SslContext sslContext;
        if ( clientMode ) {
            sslContext= factory.createClientModeSslContext();
        } else {
            sslContext = factory.createServerModeSslContext(directTLS);
        }

        final SslHandler sslHandler = sslContext.newHandler(channelHandlerContext.alloc());
        channelHandlerContext.pipeline().addFirst(SSL_HANDLER_NAME, sslHandler);

        if ( !clientMode && !directTLS ) {
            // Indicate the client that the server is ready to negotiate TLS
            deliverRawText( "<proceed xmlns=\"urn:ietf:params:xml:ns:xmpp-tls\"/>" );
        }
<<<<<<< HEAD

=======
>>>>>>> 8d8dd7f1
    }

    @Override
    public void addCompression() {
        // Inbound traffic only
        channelHandlerContext.channel().pipeline().addFirst(new JZlibDecoder());
    }

    @Override
    public void startCompression() {
        // Outbound traffic only
        channelHandlerContext.channel().pipeline().addFirst(new JZlibEncoder(Z_BEST_COMPRESSION));
        // Z_BEST_COMPRESSION is the same level as COMPRESSION_MAX in MINA
    }

    @Override
    public ConnectionConfiguration getConfiguration()
    {
        return configuration;
    }

    @Override
    public int getMajorXMPPVersion() {
        return majorVersion;
    }

    @Override
    public int getMinorXMPPVersion() {
        return minorVersion;
    }

    @Override
    public void setXMPPVersion(int majorVersion, int minorVersion) {
        this.majorVersion = majorVersion;
        this.minorVersion = minorVersion;
    }

    @Override
    public boolean isCompressed() {
        return channelHandlerContext.channel().pipeline().get(JZlibDecoder.class) != null;
    }

    @Override
    public String toString() {
        return super.toString() + " Netty Session: " + channelHandlerContext.name();
    }

}<|MERGE_RESOLUTION|>--- conflicted
+++ resolved
@@ -62,11 +62,7 @@
  * @author Matthew Vivian
  * @author Alex Gidman
  */
-<<<<<<< HEAD
-public class NettyConnection implements Connection{
-=======
 public class NettyConnection implements Connection {
->>>>>>> 8d8dd7f1
 
     private static final Logger Log = LoggerFactory.getLogger(NettyConnection.class);
     public static final String SSL_HANDLER_NAME = "ssl";
@@ -409,10 +405,6 @@
             // Indicate the client that the server is ready to negotiate TLS
             deliverRawText( "<proceed xmlns=\"urn:ietf:params:xml:ns:xmpp-tls\"/>" );
         }
-<<<<<<< HEAD
-
-=======
->>>>>>> 8d8dd7f1
     }
 
     @Override
