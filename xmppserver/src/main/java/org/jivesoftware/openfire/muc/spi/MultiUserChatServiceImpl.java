--- conflicted
+++ resolved
@@ -18,14 +18,9 @@
 
 import org.dom4j.DocumentHelper;
 import org.dom4j.Element;
-<<<<<<< HEAD
-import org.jivesoftware.openfire.RoutingTable;
-import org.jivesoftware.openfire.SessionManager;
-=======
 import org.dom4j.QName;
 import org.jivesoftware.openfire.PacketException;
 import org.jivesoftware.openfire.RoutingTable;
->>>>>>> b6372a7c
 import org.jivesoftware.openfire.XMPPServer;
 import org.jivesoftware.openfire.XMPPServerListener;
 import org.jivesoftware.openfire.archive.Archiver;
@@ -39,21 +34,9 @@
 import org.jivesoftware.openfire.group.GroupJID;
 import org.jivesoftware.openfire.handler.IQHandler;
 import org.jivesoftware.openfire.handler.IQPingHandler;
-<<<<<<< HEAD
-import org.jivesoftware.openfire.muc.HistoryStrategy;
-import org.jivesoftware.openfire.muc.MUCEventDelegate;
-import org.jivesoftware.openfire.muc.MUCEventDispatcher;
-import org.jivesoftware.openfire.muc.MUCRole;
-import org.jivesoftware.openfire.muc.MUCRoom;
-import org.jivesoftware.openfire.muc.MUCUser;
-import org.jivesoftware.openfire.muc.MultiUserChatService;
-import org.jivesoftware.openfire.muc.NotAllowedException;
-import org.jivesoftware.openfire.session.LocalSession;
-=======
 import org.jivesoftware.openfire.muc.*;
 import org.jivesoftware.openfire.stanzaid.StanzaIDUtil;
 import org.jivesoftware.openfire.user.UserAlreadyExistsException;
->>>>>>> b6372a7c
 import org.jivesoftware.openfire.user.UserManager;
 import org.jivesoftware.openfire.user.UserNotFoundException;
 import org.jivesoftware.util.*;
@@ -71,22 +54,7 @@
 import javax.annotation.Nullable;
 import java.time.Duration;
 import java.time.Instant;
-<<<<<<< HEAD
-import java.util.ArrayList;
-import java.util.Collection;
-import java.util.Collections;
-import java.util.Date;
-import java.util.HashMap;
-import java.util.HashSet;
-import java.util.Iterator;
-import java.util.List;
-import java.util.Map;
-import java.util.Objects;
-import java.util.Set;
-import java.util.TimerTask;
-=======
 import java.util.*;
->>>>>>> b6372a7c
 import java.util.concurrent.ExecutorService;
 import java.util.concurrent.Executors;
 import java.util.concurrent.TimeUnit;
@@ -330,18 +298,12 @@
         historyStrategy = new HistoryStrategy(null);
 
         localMUCRoomManager = new LocalMUCRoomManager(this);
-<<<<<<< HEAD
-        localMUCUserManager = new LocalMUCUserManager(this);
-
-        ClusterManager.addListener(this);
-=======
         occupantManager = new OccupantManager(this);
     }
 
     @Nonnull
     public OccupantManager getOccupantManager() {
         return occupantManager;
->>>>>>> b6372a7c
     }
 
     @Override
@@ -2953,7 +2915,7 @@
     @Override
     public void joinedCluster() {
         final String fullServiceName = chatServiceName + "." + XMPPServer.getInstance().getServerInfo().getXMPPDomain();
-        Log.debug("Service {} joined a cluster - going to restore {} users and {} rooms", fullServiceName, localMUCUserManager.size(), localMUCRoomManager.size());
+        Log.debug("Service {} joined a cluster - going to restore {} rooms", fullServiceName, localMUCRoomManager.size());
 
         // The local node joined a cluster.
         //
@@ -2977,25 +2939,22 @@
 
     @Override
     public void joinedCluster(byte[] nodeID) {
-<<<<<<< HEAD
         final String fullServiceName = chatServiceName + "." + XMPPServer.getInstance().getServerInfo().getXMPPDomain();
         Log.debug("Service {} got notified that node {} joined a cluster", fullServiceName, new String(nodeID));
 
         // Another node joined a cluster that we're already part of. It is expected that
         // the implementation of #joinedCluster() as executed on the cluster node that just
         // joined will synchronize all relevant data. This method need not do anything.
-=======
         // Another node joined a cluster that we're already part of.
 
         // TODO: Let the new nodes know about our local occupants, as it should tell its local users that they've now joined.
 
->>>>>>> b6372a7c
     }
 
     @Override
     public void leftCluster() {
         final String fullServiceName = chatServiceName + "." + XMPPServer.getInstance().getServerInfo().getXMPPDomain();
-        Log.debug("Service {} joined a cluster - going to restore {} users and {} rooms", fullServiceName, localMUCUserManager.size(), localMUCRoomManager.size());
+        Log.debug("Service {} joined a cluster - going to restore {} rooms", fullServiceName, localMUCRoomManager.size());
 
         // The local cluster node left the cluster.
         if (XMPPServer.getInstance().isShuttingDown()) {
@@ -3058,14 +3017,9 @@
         localMUCRoomManager.restoreCacheContent();
     }
 
-<<<<<<< HEAD
-    public LocalMUCUserManager getLocalMUCUserManager() {
-        return localMUCUserManager;
-    }
-
     public LocalMUCRoomManager getLocalMUCRoomManager() {
         return localMUCRoomManager;
-=======
+    }
     private void makeOccupantsOnDisconnectedClusterNodesLeave(@Nullable final Set<OccupantManager.Occupant> occupantsOnRemovedNodes)
     {
         if (occupantsOnRemovedNodes == null || occupantsOnRemovedNodes.isEmpty()) {
@@ -3114,6 +3068,5 @@
                 }
             }
         }
->>>>>>> b6372a7c
     }
 }