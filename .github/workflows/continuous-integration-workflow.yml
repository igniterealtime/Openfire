name: Openfire CI

env:
  CI: true

on: [push, pull_request]

jobs:
  build:

    name: Build Openfire from source
    runs-on: ubuntu-latest
    strategy:
      matrix:
<<<<<<< HEAD
        java: [ 17 ]
=======
        java: [ 17, 21 ]
>>>>>>> 939dcde1
        distribution: [ zulu ] # We could add more here: temurin, adopt, liberica, microsoft, corretto

    steps:
      - uses: actions/checkout@v4
      - name: Set up JDK ${{ matrix.java }} ${{ matrix.distribution }}
        uses: actions/setup-java@v4
        with:
          java-version: ${{ matrix.java }}
          distribution: ${{ matrix.distribution }}
          cache: maven
      - name: Build with Maven # We install instead of package, because we want the result in the local mvn repo
        run: |
          if [[ ${{ github.ref_name }} == 'main' ]]; then            
            ./mvnw -B install -Pcoverage --file pom.xml
          else
            ./mvnw -B install
          fi
      - name: Upload failed test reports
        uses: actions/upload-artifact@v4
        if: always()
        with:
          name: surefire-reports_java${{ matrix.java }}
          path: xmppserver/target/surefire-reports
      - name: tar distribution # sharing artifacts that consist of many files can be slow. Share one file instead.
        if: ${{ matrix.distribution == 'zulu' }}
        run: tar -cf distribution-artifact.tar distribution/target/distribution-base
      - name: Upload distribution
        if: ${{ matrix.distribution == 'zulu' }}
        uses: actions/upload-artifact@v4
        with:
          name: distribution-java${{ matrix.java }}
          path: distribution-artifact.tar
      - name: Upload coverage report for 'xmppserver' module
        if: ${{ matrix.distribution == 'zulu' && matrix.java == 17 && github.ref_name == 'main'}}
        uses: actions/upload-artifact@v4
        with:
          name: Coverage Report for 'xmppserver' module
          path: xmppserver/target/site/jacoco/
      - name: Temporarily stash openfire artifacts from the mvn repo for later jobs
        if: ${{ matrix.distribution == 'zulu' && matrix.java == 17 }}
        uses: actions/upload-artifact@v4
        with:
          name: mvn-repo
          path: ~/.m2/repository/org/igniterealtime/openfire/
          retention-days: 1


  aioxmpp:

    name: Execute aioxmpp-based CI tests
    runs-on: ubuntu-latest
    needs: build

    steps:
      - name: Checkout local actions (that are invoked in the 'startCIServer' and 'stopCIServer' steps) # Do this _before_ untarring the distribution, as the checkout will empty the directory prior to the checkout!
        uses: actions/checkout@v4
        with:
          sparse-checkout: |
            .github
      - name: Download distribution artifact from build job.
        uses: actions/download-artifact@v4
        with:
          name: distribution-java17
          path: .
      - name: untar distribution # sharing artifacts that consist of many files can be slow. Share one file instead.
        run: tar -xf distribution-artifact.tar
      - name: Checkout aioxmpp devel/head
        run: git clone https://codeberg.org/jssfr/aioxmpp.git aioxmpp
      - name: Set up Python
        uses: actions/setup-python@v5
        with:
          python-version: 3.11
          check-latest: true # attempt to prevent to use 3.11.3 by enticing the runner to update (to something later)
      - name: Install aoixmpp dependencies
        run: python -m pip install setuptools pytest pytest-cov coveralls pyOpenSSL pytz
      - name: Build aioxmpp
        working-directory: ./aioxmpp
        run: python -m pip install .
      - name: Create Openfire config file for aioxmpp
        working-directory: ./aioxmpp
        run: |
          cat >"openfire-config.ini" <<EOL
          [global]
          provisioner=aioxmpp.e2etest.provision.AnonymousProvisioner
          
          [aioxmpp.e2etest.provision.AnonymousProvisioner]
          domain=example.org
          host=localhost
          port=5222
          no_verify=true
          quirks=["https://zombofant.net/xmlns/aioxmpp/e2etest/quirks#no-adhoc-ping", "https://zombofant.net/xmlns/aioxmpp/e2etest/quirks#no-xep-0049", "https://zombofant.net/xmlns/aioxmpp/e2etest/quirks#muc-no-333"]
          EOL
      - name: Start CI server from distribution
        id: startCIServer
        uses: ./.github/actions/startserver-action
      - name: Run aioxmpp tests
        working-directory: ./aioxmpp
        run: |
          set -e
          mkdir output
          # OF-2849 test_publish_and_purge
          # OF-2850 test_publish_multiple_and_get_by_id
          # OF-2851 test_convert_field_datetime_default_locale
          # OF-2853 test_set_topic
          python -m pytest -p aioxmpp.e2etest --e2etest-config="openfire-config.ini" -k 'not (test_set_topic or test_publish_and_purge or test_publish_multiple_and_get_by_id or test_convert_field_datetime_default_locale)' tests 2>&1 | tee output/aioxmpp.test.output.txt
          if [ ${PIPESTATUS[0]} -ne 0 ]; then false; fi;
      - name: Expose test output
        if: always()
        uses: actions/upload-artifact@v4
        with:
          name: aioxmpp test output
          path: aioxmpp/output
      - name: Stop CI server
        if: ${{ always() && steps.startCIServer.conclusion == 'success' }} # TODO figure out if this is correct. The intent is to have the server stopped if it was successfully started, even if the tests fail. Failing tests should still cause the job to fail.
        uses: ./.github/actions/stopserver-action
      - name: Expose openfire output
        if: always()
        uses: actions/upload-artifact@v4
        with:
          name: openfire logs
          path: distribution/target/distribution-base/logs/*

  check_branch:
    runs-on: ubuntu-latest
    outputs:
      is_publishable_branch: ${{ steps.check-branch.outputs.is_publishable_branch }}
    steps:
      - name: check branch ${{ github.ref }} is either main or a version number
        id: check-branch
        run: |
          if [[ ${{ github.ref }} == 'refs/heads/main' || ${{ github.ref }} =~ refs\/heads\/[0-9]+\.[0-9]+ ]]; then            
            echo "is_publishable_branch=true" >> $GITHUB_OUTPUT
          else
            echo "is_publishable_branch=false" >> $GITHUB_OUTPUT
          fi

  connectivity:

    name: Execute Connectivity CI tests
    runs-on: ubuntu-latest
    needs: build

    steps:
      - name: Checkout local actions (that are invoked in the 'startCIServer' and 'stopCIServer' steps) # Do this _before_ untarring the distribution, as the checkout will empty the directory prior to the checkout!
        uses: actions/checkout@v4
        with:
          sparse-checkout: |
            .github
      - name: Download distribution artifact from build job.
        uses: actions/download-artifact@v4
        with:
          name: distribution-java17
          path: .
      - name: untar distribution # sharing artifacts that consist of many files can be slow. Share one file instead.
        run: tar -xf distribution-artifact.tar
      - name: Start CI server from distribution
        id: startCIServer
        uses: ./.github/actions/startserver-action
      - name: Run connectivity tests
        uses: ./.github/actions/connectivitytests-action
      - name: Stop CI server
        if: ${{ always() && steps.startCIServer.conclusion == 'success' }} # TODO figure out if this is correct. The intent is to have the server stopped if it was successfully started, even if the tests fail. Failing tests should still cause the job to fail.
        uses: ./.github/actions/stopserver-action
  smack:

    name: Execute Smack-based CI tests
    runs-on: ubuntu-latest
    needs: build

    steps:
      - name: Checkout local actions (that are invoked in the 'startCIServer' and 'stopCIServer' steps) # Do this _before_ untarring the distribution, as the checkout will empty the directory prior to the checkout!
        uses: actions/checkout@v4
        with:
          sparse-checkout: |
           .github
      - name: Download distribution artifact from build job.
        uses: actions/download-artifact@v4
        with:
          name: distribution-java17
          path: .
      - name: untar distribution # sharing artifacts that consist of many files can be slow. Share one file instead.
        run: tar -xf distribution-artifact.tar
      - name: Start CI server from distribution
        id: startCIServer
        uses: ./.github/actions/startserver-action
      - name: Run Smack tests against server
        uses: XMPP-Interop-Testing/xmpp-interop-tests-action@main # TODO replace 'main' with a proper versioned tag, like 'v1'.
        with:
          domain: 'example.org'
          adminAccountUsername: 'admin'
          adminAccountPassword: 'admin'
          disabledTests: 'EntityCapsTest,SoftwareInfoIntegrationTest,XmppConnectionIntegrationTest,StreamManagementTest,WaitForClosingStreamElementTest,IoTControlIntegrationTest,ModularXmppClientToServerConnectionLowLevelIntegrationTest'
      - name: Stop CI server
        if: ${{ always() && steps.startCIServer.conclusion == 'success' }} # TODO figure out if this is correct. The intent is to have the server stopped if it was successfully started, even if the tests fail. Failing tests should still cause the job to fail.
        uses: ./.github/actions/stopserver-action

  should-do-database-upgrade-tests:
    name: Check if database upgrade tests should be run
    runs-on: ubuntu-latest
    permissions:
      pull-requests: read
    outputs:
      check: ${{ steps.filter.outputs.database-relevant-files }}
    steps:
      - name: Checkout Openfire
        uses: actions/checkout@v4
      - name: Check for differences
        uses: dorny/paths-filter@v3
        id: filter
        with:
          filters: |
            database-relevant-files:
              - 'distribution/src/database/**'
              - 'build/ci/**'
              - '.github/workflows/continuous-integration-workflow.yml'
              - 'xmppserver/pom.xml'

  sqlserver:
    name: Test SQL Server Upgrades
    needs: [build, should-do-database-upgrade-tests, check_branch]
    runs-on: ubuntu-latest
    if: ${{ needs.should-do-database-upgrade-tests.outputs.check == 'true' || needs.check_branch.outputs.is_publishable_branch == 'true'}}
    steps:
      - name: Checkout Openfire
        uses: actions/checkout@v4
      - name: Set up JDK 17 Zulu
        uses: actions/setup-java@v4
        with:
          java-version: 17
          distribution: zulu
          cache: maven
      - name: Restore mvn repo artifacts from build job
        uses: actions/download-artifact@v4
        with:
          name: mvn-repo
          path: ~/.m2/repository/org/igniterealtime/openfire/
      - name: Set environment variables
        run: |
          echo "CONNECTION_STRING=jdbc:sqlserver://localhost:1433;databaseName=openfire;applicationName=Openfire" >> $GITHUB_ENV
          echo "CONNECTION_DRIVER=com.microsoft.sqlserver.jdbc.SQLServerDriver" >> $GITHUB_ENV
          echo "CONNECTION_USERNAME=sa" >> $GITHUB_ENV
          echo "CONNECTION_PASSWORD=SecurePa55w0rd" >> $GITHUB_ENV
          OPENFIREVSN=$(./mvnw help:evaluate -Dexpression=project.version -q -DforceStdout)
          echo "OPENFIREVSN=$OPENFIREVSN" >> $GITHUB_ENV
          echo "JAVA_HOME=$(echo $JAVA_HOME_17_X64)" >> $GITHUB_ENV
      - name: Download old Openfire database script
        run: |
          mkdir olddb
          curl https://raw.githubusercontent.com/igniterealtime/Openfire/v3.9.3/src/database/openfire_sqlserver.sql > $GITHUB_WORKSPACE/olddb/openfire_sqlserver.sql
      - name: Start database server and install database
        run: docker compose -f ./build/ci/compose/mssql.yml up --detach
      - name: Build & run update tester
        run: |
          pushd ./build/ci/updater
          ./mvnw package
          java -jar ./target/updaterunner-1.0.0-jar-with-dependencies.jar


  postgres:
    name: Test Postgres Upgrades
    needs: [build, should-do-database-upgrade-tests, check_branch]
    runs-on: ubuntu-latest
    if: ${{ needs.should-do-database-upgrade-tests.outputs.check == 'true' || needs.check_branch.outputs.is_publishable_branch == 'true'}}
    steps:
      - name: Checkout Openfire
        uses: actions/checkout@v4
      - name: Set up JDK 17 Zulu
        uses: actions/setup-java@v4
        with:
          java-version: 17
          distribution: zulu
          cache: maven
      - name: Restore mvn repo artifacts from build job
        uses: actions/download-artifact@v4
        with:
          name: mvn-repo
          path: ~/.m2/repository/org/igniterealtime/openfire/
      - name: Set environment variables
        run: |
          echo "CONNECTION_STRING=jdbc:postgresql://localhost:5432/openfire" >> $GITHUB_ENV
          echo "CONNECTION_DRIVER=org.postgresql.Driver" >> $GITHUB_ENV
          echo "CONNECTION_USERNAME=openfire" >> $GITHUB_ENV
          echo "CONNECTION_PASSWORD=SecurePa55w0rd" >> $GITHUB_ENV
          OPENFIREVSN=$(./mvnw help:evaluate -Dexpression=project.version -q -DforceStdout)
          echo "OPENFIREVSN=$OPENFIREVSN" >> $GITHUB_ENV
          echo "JAVA_HOME=$(echo $JAVA_HOME_17_X64)" >> $GITHUB_ENV
      - name: Download old Openfire database script
        run: |
          mkdir olddb
          curl https://raw.githubusercontent.com/igniterealtime/Openfire/v3.9.3/src/database/openfire_postgresql.sql > $GITHUB_WORKSPACE/olddb/openfire_postgresql.sql
      - name: Start database server and install database
        run: docker compose -f ./build/ci/compose/postgresql.yml up --detach
      - name: Build & run update tester
        run: |
          pushd ./build/ci/updater
          ./mvnw package
          java -jar ./target/updaterunner-1.0.0-jar-with-dependencies.jar


  mysql:
    name: Test MySQL Upgrades
    needs: [build, should-do-database-upgrade-tests, check_branch]
    runs-on: ubuntu-latest
    if: ${{ needs.should-do-database-upgrade-tests.outputs.check == 'true' || needs.check_branch.outputs.is_publishable_branch == 'true'}}
    steps:
      - name: Checkout Openfire
        uses: actions/checkout@v4
      - name: Set up JDK 17 Zulu
        uses: actions/setup-java@v4
        with:
          java-version: 17
          distribution: zulu
          cache: maven
      - name: Restore mvn repo artifacts from build job
        uses: actions/download-artifact@v4
        with:
          name: mvn-repo
          path: ~/.m2/repository/org/igniterealtime/openfire/
      - name: Set environment variables
        run: |
          echo "CONNECTION_STRING=jdbc:mysql://localhost:3306/openfire?rewriteBatchedStatements=true&characterEncoding=UTF-8&characterSetResults=UTF-8&serverTimezone=UTC" >> $GITHUB_ENV
          echo "CONNECTION_DRIVER=com.mysql.cj.jdbc.Driver" >> $GITHUB_ENV
          echo "CONNECTION_USERNAME=root" >> $GITHUB_ENV
          echo "CONNECTION_PASSWORD=SecurePa55w0rd" >> $GITHUB_ENV
          OPENFIREVSN=$(./mvnw help:evaluate -Dexpression=project.version -q -DforceStdout)
          echo "OPENFIREVSN=$OPENFIREVSN" >> $GITHUB_ENV
          echo "JAVA_HOME=$(echo $JAVA_HOME_17_X64)" >> $GITHUB_ENV
      - name: Download old Openfire database script
        run: |
          mkdir olddb
          curl https://raw.githubusercontent.com/igniterealtime/Openfire/v3.9.3/src/database/openfire_mysql.sql > $GITHUB_WORKSPACE/olddb/openfire_mysql.sql
      - name: Start database server and install database
        run: docker compose -f ./build/ci/compose/mysql.yml up --detach
      - name: Build & run update tester
        run: |
          pushd ./build/ci/updater
          ./mvnw package
          java -jar ./target/updaterunner-1.0.0-jar-with-dependencies.jar

  publish-maven:
    name: Publish to Maven
    runs-on: ubuntu-latest
    needs: [aioxmpp, connectivity, smack, check_branch, sqlserver, postgres, mysql]
    if: ${{github.repository == 'igniterealtime/Openfire' && github.event_name == 'push' && needs.check_branch.outputs.is_publishable_branch == 'true'}}

    steps:
      - uses: actions/checkout@v4
        with:
          # Defend against another commit quickly following the first
          # We want the one that's been tested, rather than the head of main
          ref: ${{ github.event.push.after }}
      - name: Set up Java for publishing
        uses: actions/setup-java@v4
        with:
          java-version: 17
          distribution: zulu
          cache: maven
          server-id: igniterealtime
          server-username: IGNITE_REALTIME_MAVEN_USERNAME
          server-password: IGNITE_REALTIME_MAVEN_PASSWORD
      - name: Publish
        run: ./mvnw -B deploy -Pci -Dmaven.test.skip=true
        env:
          IGNITE_REALTIME_MAVEN_USERNAME: ${{ secrets.IGNITE_REALTIME_MAVEN_USERNAME }}
          IGNITE_REALTIME_MAVEN_PASSWORD: ${{ secrets.IGNITE_REALTIME_MAVEN_PASSWORD }}

  can-publish-docker:

    # Based on https://github.com/GabLeRoux/github-actions-examples/blob/e0468ce2731b08bd8b1f7cd09d0b94c541310693/.github/workflows/secret_based_conditions.yml
    name: Check if Docker Hub secrets exist
    runs-on: ubuntu-latest
    needs: [build, aioxmpp, connectivity, smack]
    outputs:
      is_DOCKERHUB_SECRET_set: ${{ steps.checksecret_job.outputs.is_DOCKERHUB_SECRET_set }}
    steps:
      - name: Check whether Docker Publish should be done
        id: checksecret_job
        env:
            DOCKERHUB_SECRET: ${{ secrets.DOCKERHUB_TOKEN }}
        run: |
            echo "is_DOCKERHUB_SECRET_set: ${{ env.DOCKERHUB_SECRET != '' }}"
            echo "is_DOCKERHUB_SECRET_set=${{ env.DOCKERHUB_SECRET != '' }}" >> $GITHUB_OUTPUT


  publish-docker:

    name: Publish to Docker Hub
    runs-on: ubuntu-latest
    needs: [can-publish-docker]
    if: |
      needs.can-publish-docker.outputs.is_DOCKERHUB_SECRET_set == 'true' && 
      github.event_name == 'push' && 
      (contains(github.ref, 'refs/tags/') || github.ref == 'refs/heads/main')

    outputs:
      imagedigest: ${{ steps.docker_build.outputs.digest }}
    
    steps:
      - name: Set up variables if we're on main
        if: ${{ github.ref == 'refs/heads/main' }}
        run: echo "SOURCE_TAG=alpha" >> $GITHUB_ENV

      - name: Set up variables if we're on a tag
        if: ${{ contains(github.ref, 'refs/tags/') }}
        run: echo "SOURCE_TAG=${GITHUB_REF#refs/tags/}" >> $GITHUB_ENV

      - uses: actions/checkout@v4
        with:
          # Defend against another commit quickly following the first
          # We want the one that's been tested, rather than the head of main
          ref: ${{ github.event.push.after }}

      - name: Download distribution artifact from build job.
        uses: actions/download-artifact@v4
        with:
          name: distribution-java17
          path: distribution/target/distribution-base

      - name: Fix file permissions
        run: find . -type f -name '*.sh' -exec chmod +x {} \;

      - name: Set up QEMU
        uses: docker/setup-qemu-action@v3
      
      - name: Set up Docker Buildx
        uses: docker/setup-buildx-action@v3

      - name: Cache Docker layers # TODO: Validate that caches are faster than no caches
        uses: actions/cache@v4
        with:
          path: /tmp/.buildx-cache
          key: ${{ runner.os }}-buildx-${{ github.sha }}
          restore-keys: |
            ${{ runner.os }}-buildx-

      - name: Login to DockerHub
        uses: docker/login-action@v3 
        with:
          username: ${{ secrets.DOCKERHUB_USERNAME }}
          password: ${{ secrets.DOCKERHUB_TOKEN }}

      - name: Build and push to Docker Hub
        id: docker_build
        uses: docker/build-push-action@v6
        with:
          context: .
          push: true
          tags: ${{ secrets.DOCKERHUB_OPENFIREIMAGE }}:${{ env.SOURCE_TAG }}
          platforms: linux/amd64,linux/arm64
          cache-from: type=local,src=/tmp/.buildx-cache
          cache-to: type=local,dest=/tmp/.buildx-cache-new

      - name: Move cache
        # Temp fix
        # https://github.com/docker/build-push-action/issues/252
        # https://github.com/moby/buildkit/issues/1896
        run: |
          rm -rf /tmp/.buildx-cache
          mv /tmp/.buildx-cache-new /tmp/.buildx-cache

      - name: Image digest
        run: |
          echo Images published:
          echo ${{ secrets.DOCKERHUB_OPENFIREIMAGE }}:${{ steps.docker_build.outputs.digest }}
          echo ${{ secrets.DOCKERHUB_OPENFIREIMAGE }}:${{ env.SOURCE_TAG }}

  test-published-docker:
    name: Test tagged images published to Docker Hub
    runs-on: ubuntu-latest
    needs: [publish-docker]
    if: contains(github.ref, 'refs/tags/')

    steps:
      - name: Launch & Check Openfire
        run: |
          docker run --name openfire -d -p 9090:9090 ${{ secrets.DOCKERHUB_OPENFIREIMAGE }}@${{needs.publish-docker.outputs.imagedigest}}
          
          attempt_counter=0
          max_attempts=30
          until $(curl --output /dev/null --silent --head --fail http://127.0.0.1:9090); do
              if [ ${attempt_counter} -eq ${max_attempts} ];then
                echo "Max attempts reached. Openfire failed to launch."
                exit 1
              fi

              printf '.'
              attempt_counter=$(($attempt_counter+1))
              sleep 1
          done
          echo "Openfire Admin is reachable."
          docker logs openfire

  build-deb-artifact:
    name: Generate DEB artifact
    runs-on: ubuntu-latest
    needs: [build]
    steps:
      - uses: actions/checkout@v4
        with:
          # Defend against another commit quickly following the first
          # We want the one that's been tested, rather than the head of main
          ref: ${{ github.event.push.after }}
      - name: Download distribution artifact from build job.
        uses: actions/download-artifact@v4
        with:
          name: distribution-java17
          path: .
      - name: untar distribution # sharing artifacts that consist of many files can be slow. Share one file instead.
        run: tar -xf distribution-artifact.tar
      - name: Install build deps
        run: sudo apt-get install -y debhelper-compat=13
      - name: Run build script
        run: bash build/debian/build_debs.sh<|MERGE_RESOLUTION|>--- conflicted
+++ resolved
@@ -12,11 +12,7 @@
     runs-on: ubuntu-latest
     strategy:
       matrix:
-<<<<<<< HEAD
-        java: [ 17 ]
-=======
         java: [ 17, 21 ]
->>>>>>> 939dcde1
         distribution: [ zulu ] # We could add more here: temurin, adopt, liberica, microsoft, corretto
 
     steps:
